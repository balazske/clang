//===- unittest/AST/ASTImporterTest.cpp - AST node import test ------------===//
//
//                     The LLVM Compiler Infrastructure
//
// This file is distributed under the University of Illinois Open Source
// License. See LICENSE.TXT for details.
//
//===----------------------------------------------------------------------===//
//
// Tests for the correct import of AST nodes from one AST context to another.
//
//===----------------------------------------------------------------------===//

#include "MatchVerifier.h"
#include "clang/AST/ASTContext.h"
#include "clang/AST/ASTImporter.h"
#include "clang/ASTMatchers/ASTMatchFinder.h"
#include "clang/ASTMatchers/ASTMatchers.h"
#include "clang/Tooling/Tooling.h"

#include "DeclMatcher.h"
#include "gmock/gmock.h"

namespace clang {
namespace ast_matchers {

typedef std::vector<std::string> ArgVector;
typedef std::vector<ArgVector> RunOptions;

static bool isCXX(Language Lang) {
  return Lang == Lang_CXX || Lang == Lang_CXX11;
}

static ArgVector getBasicRunOptionsForLanguage(Language Lang) {
  ArgVector BasicArgs;
  // Test with basic arguments.
  switch (Lang) {
  case Lang_C:
    BasicArgs = {"-x", "c", "-std=c99"};
    break;
  case Lang_C89:
    BasicArgs = {"-x", "c", "-std=c89"};
    break;
  case Lang_CXX:
    BasicArgs = {"-std=c++98"};
    break;
  case Lang_CXX11:
    BasicArgs = {"-std=c++11"};
    break;
  case Lang_OpenCL:
  case Lang_OBJCXX:
    llvm_unreachable("Not implemented yet!");
  }
  return BasicArgs;
}

static RunOptions getRunOptionsForLanguage(Language Lang) {
  ArgVector BasicArgs = getBasicRunOptionsForLanguage(Lang);

  // For C++, test with "-fdelayed-template-parsing" enabled to handle MSVC
  // default behaviour.
  if (isCXX(Lang)) {
    ArgVector ArgsForDelayedTemplateParse = BasicArgs;
    ArgsForDelayedTemplateParse.emplace_back("-fdelayed-template-parsing");
    return {BasicArgs, ArgsForDelayedTemplateParse};
  }

  return {BasicArgs};
}

// Creates a virtual file and assigns that to the context of given AST. If the
// file already exists then the file will not be created again as a duplicate.
static void createVirtualFileIfNeeded(ASTUnit *ToAST, StringRef FileName,
                                      const std::string &Code) {
  assert(ToAST);
  ASTContext &ToCtx = ToAST->getASTContext();
  auto *OFS = static_cast<vfs::OverlayFileSystem *>(
      ToCtx.getSourceManager().getFileManager().getVirtualFileSystem().get());
  auto *MFS =
      static_cast<vfs::InMemoryFileSystem *>(OFS->overlays_begin()->get());
  MFS->addFile(FileName, 0, llvm::MemoryBuffer::getMemBuffer(Code.c_str()));
}

template<typename NodeType, typename MatcherType>
testing::AssertionResult
testImport(const std::string &FromCode, const ArgVector &FromArgs,
           const std::string &ToCode, const ArgVector &ToArgs,
           MatchVerifier<NodeType> &Verifier, const MatcherType &AMatcher) {
  const char *const InputFileName = "input.cc";
  const char *const OutputFileName = "output.cc";

  std::unique_ptr<ASTUnit>
      FromAST = tooling::buildASTFromCodeWithArgs(
        FromCode, FromArgs, InputFileName),
      ToAST = tooling::buildASTFromCodeWithArgs(ToCode, ToArgs, OutputFileName);

  ASTContext &FromCtx = FromAST->getASTContext(),
      &ToCtx = ToAST->getASTContext();

  FromAST->beginSourceFile();
  ToAST->beginSourceFile();
  
  // Add input.cc to virtual file system so importer can 'find' it
  // while importing SourceLocations.
  createVirtualFileIfNeeded(ToAST.get(), InputFileName, FromCode);

  ASTImporter Importer(ToCtx, ToAST->getFileManager(),
                       FromCtx, FromAST->getFileManager(), false);

  IdentifierInfo *ImportedII = &FromCtx.Idents.get("declToImport");
  assert(ImportedII && "Declaration with 'declToImport' name"
                       "should be specified in test!");
  DeclarationName ImportDeclName(ImportedII);
  SmallVector<NamedDecl *, 4> FoundDecls;
  FromCtx.getTranslationUnitDecl()->localUncachedLookup(
        ImportDeclName, FoundDecls);

  if (FoundDecls.size() == 0)
    return testing::AssertionFailure() << "No declarations were found!";

  if (FoundDecls.size() > 1)
    return testing::AssertionFailure() << "Multiple declarations were found!";

  // Sanity check: the node being imported should match in the same way as
  // the result node.
  EXPECT_TRUE(Verifier.match(FoundDecls.front(), AMatcher));

  auto Imported = Importer.Import(FoundDecls.front());
  if (!Imported)
    return testing::AssertionFailure() << "Import failed, nullptr returned!";

  // This should dump source locations and assert if some source locations
  // were not imported.
  SmallString<1024> ImportChecker;
  llvm::raw_svector_ostream ToNothing(ImportChecker);
  ToCtx.getTranslationUnitDecl()->print(ToNothing);

  // This traverses the AST to catch certain bugs like poorly or not
  // implemented subtrees.
  Imported->dump(ToNothing);

  return Verifier.match(Imported, AMatcher);
}

template<typename NodeType, typename MatcherType>
void testImport(const std::string &FromCode, Language FromLang,
                const std::string &ToCode, Language ToLang,
                MatchVerifier<NodeType> &Verifier,
                const MatcherType &AMatcher) {
  auto RunOptsFrom = getRunOptionsForLanguage(FromLang);
  auto RunOptsTo = getRunOptionsForLanguage(ToLang);
  for (const auto &FromArgs : RunOptsFrom)
    for (const auto &ToArgs : RunOptsTo)
      EXPECT_TRUE(testImport(FromCode, FromArgs, ToCode, ToArgs,
                             Verifier, AMatcher));
}

template<typename NodeType, typename MatcherType>
void testImport(const std::string &FromCode,
                Language FromLang, const ArgVector &FromArgsExtra,
                const std::string &ToCode,
                Language ToLang, const ArgVector &ToArgsExtra,
                MatchVerifier<NodeType> &Verifier,
                const MatcherType &AMatcher) {
  auto RunOptsFrom = getRunOptionsForLanguage(FromLang);
  auto RunOptsTo = getRunOptionsForLanguage(ToLang);
  for (auto FromArgs : RunOptsFrom) {
    for (auto ToArgs : RunOptsTo) {
      FromArgs.insert(FromArgs.end(), FromArgsExtra.begin(), FromArgsExtra.end());
      ToArgs.insert(ToArgs.end(), ToArgsExtra.begin(), ToArgsExtra.end());
      EXPECT_TRUE(testImport(FromCode, FromArgs, ToCode, ToArgs,
                             Verifier, AMatcher));
    }
  }
}

const StringRef DeclToImportID = "declToImport";

// This class provides generic methods to write tests which can check internal
// attributes of AST nodes like getPreviousDecl(), isVirtual(), etc.  Also,
// this fixture makes it possible to import from several "From" contexts.
class ASTImporterTestBase : public ::testing::TestWithParam<ArgVector> {

  const char *const InputFileName = "input.cc";
  const char *const OutputFileName = "output.cc";

  // Buffer for the To context, must live in the test scope.
  std::string ToCode;

  struct TU {
    // Buffer for the context, must live in the test scope.
    std::string Code;
    std::string FileName;
    std::unique_ptr<ASTUnit> Unit;
    TranslationUnitDecl *TUDecl = nullptr;
    std::unique_ptr<ASTImporter> Importer;
    TU(StringRef Code, StringRef FileName, ArgVector Args)
        : Code(Code), FileName(FileName),
          Unit(tooling::buildASTFromCodeWithArgs(this->Code, Args,
                                                 this->FileName)),
          TUDecl(Unit->getASTContext().getTranslationUnitDecl()) {
      Unit->beginSourceFile();
    }
    
    Decl *import(ASTUnit *ToAST, Decl *FromDecl) {
      assert(ToAST);
      if (!Importer) {
        Importer.reset(new ASTImporter(
            ToAST->getASTContext(), ToAST->getFileManager(),
            Unit->getASTContext(), Unit->getFileManager(), false));
      }
      return Importer->Import(FromDecl);
    }
  };

  // We may have several From contexts and related translation units. In each
  // AST, the buffers for the source are handled via references and are set
  // during the creation of the AST. These references must point to a valid
  // buffer until the AST is alive. Thus, we must use a list in order to avoid
  // moving of the stored objects because that would mean breaking the
  // references in the AST. By using a vector a move could happen when the
  // vector is expanding, with the list we won't have these issues.
  std::list<TU> FromTUs;

public:
  // We may have several From context but only one To context.
  std::unique_ptr<ASTUnit> ToAST;

  // Returns the argument vector used for a specific language, this set
  // can be tweaked by the test parameters.
  ArgVector getArgVectorForLanguage(Language Lang) {
    ArgVector Args = getBasicRunOptionsForLanguage(Lang);
    ArgVector ExtraArgs = GetParam();
    for (const auto& Arg : ExtraArgs) {
      Args.push_back(Arg);
    }
    return Args;
  }

  // Creates an AST both for the From and To source code and imports the Decl
  // of the identifier into the To context.
  // Must not be called more than once within the same test.
  std::tuple<Decl *, Decl *>
  getImportedDecl(StringRef FromSrcCode, Language FromLang, StringRef ToSrcCode,
                  Language ToLang, StringRef Identifier = DeclToImportID) {
    ArgVector FromArgs = getArgVectorForLanguage(FromLang),
              ToArgs = getArgVectorForLanguage(ToLang);

    FromTUs.emplace_back(FromSrcCode, InputFileName, FromArgs);
    TU &FromTU = FromTUs.back();

    ToCode = ToSrcCode;
    assert(!ToAST);
    ToAST = tooling::buildASTFromCodeWithArgs(ToCode, ToArgs, OutputFileName);
    ToAST->beginSourceFile();

    ASTContext &FromCtx = FromTU.Unit->getASTContext();

    createVirtualFileIfNeeded(ToAST.get(), InputFileName, FromTU.Code);

    IdentifierInfo *ImportedII = &FromCtx.Idents.get(Identifier);
    assert(ImportedII && "Declaration with the given identifier "
                         "should be specified in test!");
    DeclarationName ImportDeclName(ImportedII);
    SmallVector<NamedDecl *, 4> FoundDecls;
    FromCtx.getTranslationUnitDecl()->localUncachedLookup(ImportDeclName,
                                                          FoundDecls);

    assert(FoundDecls.size() == 1);

    Decl *Imported = FromTU.import(ToAST.get(), FoundDecls.front());

    assert(Imported);
    return std::make_tuple(*FoundDecls.begin(), Imported);
  }

  // Creates a TU decl for the given source code which can be used as a From
  // context.  May be called several times in a given test (with different file
  // name).
  TranslationUnitDecl *getTuDecl(StringRef SrcCode, Language Lang,
                                 StringRef FileName = "input.cc") {
    assert(
        std::find_if(FromTUs.begin(), FromTUs.end(), [FileName](const TU &E) {
          return E.FileName == FileName;
        }) == FromTUs.end());

    ArgVector Args = getArgVectorForLanguage(Lang);
    FromTUs.emplace_back(SrcCode, FileName, Args);
    TU &Tu = FromTUs.back();

    return Tu.TUDecl;
  }

  // Creates the To context with the given source code and returns the TU decl.
  TranslationUnitDecl *getToTuDecl(StringRef ToSrcCode, Language ToLang) {
    ArgVector ToArgs = getArgVectorForLanguage(ToLang);
    ToCode = ToSrcCode;
    assert(!ToAST);
    ToAST = tooling::buildASTFromCodeWithArgs(ToCode, ToArgs, OutputFileName);
    ToAST->beginSourceFile();

    return ToAST->getASTContext().getTranslationUnitDecl();
  }

  // Import the given Decl into the ToCtx.
  // May be called several times in a given test.
  // The different instances of the param From may have different ASTContext.
  Decl *Import(Decl *From, Language ToLang) {
    if (!ToAST) {
      ArgVector ToArgs = getArgVectorForLanguage(ToLang);
      // Build the AST from an empty file.
      ToAST =
          tooling::buildASTFromCodeWithArgs(/*Code=*/"", ToArgs, "empty.cc");
      ToAST->beginSourceFile();
    }

    // Create a virtual file in the To Ctx which corresponds to the file from
    // which we want to import the `From` Decl. Without this source locations
    // will be invalid in the ToCtx.
    auto It = std::find_if(FromTUs.begin(), FromTUs.end(), [From](const TU &E) {
      return E.TUDecl == From->getTranslationUnitDecl();
    });
    assert(It != FromTUs.end());
    createVirtualFileIfNeeded(ToAST.get(), It->FileName, It->Code);

    return It->import(ToAST.get(), From);
  }

  ~ASTImporterTestBase() {
    if (!::testing::Test::HasFailure()) return;

    for (auto &Tu : FromTUs) {
      assert(Tu.Unit);
      llvm::errs() << "FromAST:\n";
      Tu.Unit->getASTContext().getTranslationUnitDecl()->dump();
      llvm::errs() << "\n";
    }
    if (ToAST) {
      llvm::errs() << "ToAST:\n";
      ToAST->getASTContext().getTranslationUnitDecl()->dump();
    }
  }
};

AST_MATCHER_P(RecordDecl, hasFieldOrder, std::vector<StringRef>, Order) {
  size_t Index = 0;
  for (FieldDecl *Field : Node.fields()) {
    if (Index == Order.size())
      return false;
    if (Field->getName() != Order[Index])
      return false;
    ++Index;
  }
  return Index == Order.size();
}

TEST(ImportExpr, ImportStringLiteral) {
  MatchVerifier<Decl> Verifier;
  testImport("void declToImport() { \"foo\"; }",
             Lang_CXX, {"-Wno-unused-value"}, "", Lang_CXX, {}, Verifier,
             functionDecl(
               hasBody(
                 compoundStmt(
                   has(
                     stringLiteral(
                       hasType(
                         asString("const char [4]"))))))));
  testImport("void declToImport() { L\"foo\"; }",
             Lang_CXX, {"-Wno-unused-value"}, "", Lang_CXX, {}, Verifier,
             functionDecl(
               hasBody(
                 compoundStmt(
                   has(
                     stringLiteral(
                       hasType(
                        asString("const wchar_t [4]"))))))));
  testImport("void declToImport() { \"foo\" \"bar\"; }",
             Lang_CXX, {"-Wno-unused-value"}, "", Lang_CXX, {}, Verifier,
             functionDecl(
               hasBody(
                 compoundStmt(
                   has(
                     stringLiteral(
                       hasType(
                         asString("const char [7]"))))))));
}

TEST(ImportExpr, ImportGNUNullExpr) {
  MatchVerifier<Decl> Verifier;
  testImport("void declToImport() { __null; }",
             Lang_CXX, {"-Wno-unused-value"}, "", Lang_CXX, {}, Verifier,
             functionDecl(
               hasBody(
                 compoundStmt(
                   has(
                     gnuNullExpr(
                       hasType(isInteger())))))));
}

TEST(ImportExpr, ImportCXXNullPtrLiteralExpr) {
  MatchVerifier<Decl> Verifier;
  testImport("void declToImport() { nullptr; }",
             Lang_CXX11, {"-Wno-unused-value"}, "", Lang_CXX11, {}, Verifier,
             functionDecl(
               hasBody(
                 compoundStmt(
                   has(
                     cxxNullPtrLiteralExpr())))));
}


TEST(ImportExpr, ImportFloatingLiteralExpr) {
  MatchVerifier<Decl> Verifier;
  testImport("void declToImport() { 1.0; }",
             Lang_C, {"-Wno-unused-value"}, "", Lang_C, {}, Verifier,
             functionDecl(
               hasBody(
                 compoundStmt(
                   has(
                     floatLiteral(
                       equals(1.0),
                       hasType(asString("double"))))))));
  testImport("void declToImport() { 1.0e-5f; }",
             Lang_C, {"-Wno-unused-value"}, "", Lang_C, {}, Verifier,
              functionDecl(
                hasBody(
                  compoundStmt(
                    has(
                      floatLiteral(
                        equals(1.0e-5f),
                        hasType(asString("float"))))))));
}

TEST(ImportExpr, ImportCompoundLiteralExpr) {
  MatchVerifier<Decl> Verifier;
  testImport("void declToImport() {"
             "  struct s { int x; long y; unsigned z; }; "
             "  (struct s){ 42, 0L, 1U }; }",
             Lang_CXX, {"-Wno-unused-value"}, "", Lang_CXX, {}, Verifier,
             functionDecl(
               hasBody(
                 compoundStmt(
                   has(
                     compoundLiteralExpr(
                       hasType(asString("struct s")),
                       has(initListExpr(
                         hasType(asString("struct s")),
                         has(integerLiteral(
                               equals(42), hasType(asString("int")))),
                         has(integerLiteral(
                               equals(0), hasType(asString("long")))),
                         has(integerLiteral(
                               equals(1),
                               hasType(asString("unsigned int"))))
                         ))))))));
}

TEST(ImportExpr, ImportCXXThisExpr) {
  MatchVerifier<Decl> Verifier;
  testImport("class declToImport { void f() { this; } };",
             Lang_CXX, {"-Wno-unused-value"}, "", Lang_CXX, {}, Verifier,
             cxxRecordDecl(
               hasMethod(
                 hasBody(
                   compoundStmt(
                     has(
                       cxxThisExpr(
                         hasType(
                           asString("class declToImport *")))))))));
}

TEST(ImportExpr, ImportAtomicExpr) {
  MatchVerifier<Decl> Verifier;
  testImport("void declToImport() { int *ptr; __atomic_load_n(ptr, 1); }",
             Lang_C, "", Lang_C, Verifier,
             functionDecl(hasBody(compoundStmt(has(atomicExpr(
                 has(ignoringParenImpCasts(
                     declRefExpr(hasDeclaration(varDecl(hasName("ptr"))),
                                 hasType(asString("int *"))))),
                 has(integerLiteral(equals(1), hasType(asString("int"))))))))));
}

TEST(ImportExpr, ImportLabelDeclAndAddrLabelExpr) {
  MatchVerifier<Decl> Verifier;
  testImport(
      "void declToImport() { loop: goto loop; &&loop; }",
      Lang_C, {"-Wno-unused-value"}, "", Lang_C, {},
      Verifier,
      functionDecl(hasBody(compoundStmt(
          has(labelStmt(hasDeclaration(labelDecl(hasName("loop"))))),
          has(addrLabelExpr(hasDeclaration(labelDecl(hasName("loop")))))))));
}

AST_MATCHER_P(TemplateDecl, hasTemplateDecl,
              internal::Matcher<NamedDecl>, InnerMatcher) {
  const NamedDecl *Template = Node.getTemplatedDecl();
  return Template && InnerMatcher.matches(*Template, Finder, Builder);
}

TEST(ImportExpr, ImportParenListExpr) {
  MatchVerifier<Decl> Verifier;
  testImport(
      "template<typename T> class dummy { void f() { dummy X(*this); } };"
      "typedef dummy<int> declToImport;"
      "template class dummy<int>;",
      Lang_CXX, "", Lang_CXX, Verifier,
      typedefDecl(hasType(templateSpecializationType(
          hasDeclaration(classTemplateSpecializationDecl(hasSpecializedTemplate(
              classTemplateDecl(hasTemplateDecl(cxxRecordDecl(hasMethod(allOf(
                  hasName("f"),
                  hasBody(compoundStmt(has(declStmt(hasSingleDecl(
                      varDecl(hasInitializer(parenListExpr(has(unaryOperator(
                          hasOperatorName("*"),
                          hasUnaryOperand(cxxThisExpr())))))))))))))))))))))));
}

TEST(ImportExpr, ImportSwitch) {
  MatchVerifier<Decl> Verifier;
  testImport("void declToImport() { int b; switch (b) { case 1: break; } }",
             Lang_C, "", Lang_C, Verifier,
             functionDecl(hasBody(compoundStmt(
                 has(switchStmt(has(compoundStmt(has(caseStmt())))))))));
}

TEST(ImportExpr, ImportStmtExpr) {
  MatchVerifier<Decl> Verifier;
  // NOTE: has() ignores implicit casts, using hasDescendant() to match it
  testImport(
    "void declToImport() { int b; int a = b ?: 1; int C = ({int X=4; X;}); }",
    Lang_C, "", Lang_C, Verifier,
    functionDecl(
      hasBody(
        compoundStmt(
          has(
            declStmt(
              hasSingleDecl(
                varDecl(
                  hasName("C"),
                  hasType(asString("int")),
                  hasInitializer(
                    stmtExpr(
                      hasAnySubstatement(
                        declStmt(
                          hasSingleDecl(
                            varDecl(
                              hasName("X"),
                              hasType(asString("int")),
                              hasInitializer(
                                integerLiteral(equals(4))))))),
                      hasDescendant(
                        implicitCastExpr()
                        )))))))))));
}

TEST(ImportExpr, ImportConditionalOperator) {
  MatchVerifier<Decl> Verifier;
  testImport(
    "void declToImport() { true ? 1 : -5; }",
    Lang_CXX, {"-Wno-unused-value"}, "", Lang_CXX, {}, Verifier,
    functionDecl(
      hasBody(
        compoundStmt(
          has(
            conditionalOperator(
              hasCondition(cxxBoolLiteral(equals(true))),
              hasTrueExpression(integerLiteral(equals(1))),
              hasFalseExpression(
                unaryOperator(hasUnaryOperand(integerLiteral(equals(5))))
                )))))));
}

TEST(ImportExpr, ImportBinaryConditionalOperator) {
  MatchVerifier<Decl> Verifier;
  testImport(
    "void declToImport() { 1 ?: -5; }",
    Lang_CXX, {"-Wno-unused-value"}, "", Lang_CXX, {}, Verifier,
    functionDecl(
      hasBody(
        compoundStmt(
          has(
            binaryConditionalOperator(
              hasCondition(
                implicitCastExpr(
                  hasSourceExpression(
                    opaqueValueExpr(
                      hasSourceExpression(integerLiteral(equals(1))))),
                  hasType(booleanType()))),
              hasTrueExpression(
                opaqueValueExpr(hasSourceExpression(
                                  integerLiteral(equals(1))))),
              hasFalseExpression(
                unaryOperator(hasOperatorName("-"),
                              hasUnaryOperand(integerLiteral(equals(5)))))
                ))))));
}

TEST(ImportExpr, ImportDesignatedInitExpr) {
  MatchVerifier<Decl> Verifier;
  testImport("void declToImport() {"
             "  struct point { double x; double y; };"
             "  struct point ptarray[10] = "
                    "{ [2].y = 1.0, [2].x = 2.0, [0].x = 1.0 }; }",
             Lang_C, "", Lang_C, Verifier,
             functionDecl(
               hasBody(
                 compoundStmt(
                   has(
                     declStmt(
                       hasSingleDecl(
                         varDecl(
                           hasInitializer(
                             initListExpr(
                               hasSyntacticForm(
                                 initListExpr(
                                   has(
                                     designatedInitExpr(
                                       designatorCountIs(2),
                                       has(floatLiteral(
                                             equals(1.0))),
                                       has(integerLiteral(
                                             equals(2))))),
                                   has(
                                     designatedInitExpr(
                                       designatorCountIs(2),
                                       has(floatLiteral(
                                             equals(2.0))),
                                       has(integerLiteral(
                                             equals(2))))),
                                   has(
                                     designatedInitExpr(
                                       designatorCountIs(2),
                                       has(floatLiteral(
                                             equals(1.0))),
                                       has(integerLiteral(
                                             equals(0)))))
                                   ))))))))))));
}


TEST(ImportExpr, ImportPredefinedExpr) {
  MatchVerifier<Decl> Verifier;
  // __func__ expands as StringLiteral("declToImport")
  testImport("void declToImport() { __func__; }",
             Lang_CXX, {"-Wno-unused-value"}, "", Lang_CXX, {}, Verifier,
             functionDecl(
               hasBody(
                 compoundStmt(
                   has(
                     predefinedExpr(
                       hasType(
                         asString("const char [13]")),
                       has(
                         stringLiteral(
                           hasType(
                             asString("const char [13]"))))))))));
}

TEST(ImportExpr, ImportInitListExpr) {
  MatchVerifier<Decl> Verifier;
  testImport(
    "void declToImport() {"
    "  struct point { double x; double y; };"
    "  point ptarray[10] = { [2].y = 1.0, [2].x = 2.0,"
    "                        [0].x = 1.0 }; }",
    Lang_CXX, "", Lang_CXX, Verifier,
    functionDecl(
      hasBody(
        compoundStmt(
          has(
            declStmt(
              hasSingleDecl(
                varDecl(
                  hasInitializer(
                    initListExpr(
                      has(
                        cxxConstructExpr(
                          requiresZeroInitialization())),
                      has(
                        initListExpr(
                          hasType(asString("struct point")),
                          has(floatLiteral(equals(1.0))),
                          has(implicitValueInitExpr(
                                hasType(asString("double")))))),
                      has(
                        initListExpr(
                          hasType(asString("struct point")),
                          has(floatLiteral(equals(2.0))),
                          has(floatLiteral(equals(1.0)))))
                        ))))))))));
}


const internal::VariadicDynCastAllOfMatcher<Expr, VAArgExpr> vaArgExpr;

TEST(ImportExpr, ImportVAArgExpr) {
  MatchVerifier<Decl> Verifier;
  testImport("void declToImport(__builtin_va_list list, ...) {"
             "  (void)__builtin_va_arg(list, int); }",
             Lang_CXX, "", Lang_CXX, Verifier,
             functionDecl(
               hasBody(
                 compoundStmt(
                   has(
                     cStyleCastExpr(
                       hasSourceExpression(
                         vaArgExpr())))))));
}

TEST(ImportExpr, CXXTemporaryObjectExpr) {
  MatchVerifier<Decl> Verifier;
  testImport(
      "struct C {};"
      "void declToImport() { C c = C(); }",
      Lang_CXX, {"-Wno-unused-value"}, "", Lang_CXX, {}, Verifier,
      functionDecl(hasBody(compoundStmt(
          hasDescendant(cxxTemporaryObjectExpr())))));
}

TEST(ImportType, ImportAtomicType) {
  MatchVerifier<Decl> Verifier;
  testImport("void declToImport() { typedef _Atomic(int) a_int; }",
             Lang_CXX11, "", Lang_CXX11, Verifier,
             functionDecl(
               hasBody(
                 compoundStmt(
                   has(
                     declStmt(
                       has(
                         typedefDecl(
                           has(atomicType())))))))));
}

TEST(ImportDecl, ImportFunctionTemplateDecl) {
  MatchVerifier<Decl> Verifier;
  testImport(
          "template <typename T> void declToImport() { };",
          Lang_CXX, "", Lang_CXX, Verifier,
          functionTemplateDecl());
  testImport(
      "template<typename Y> int a() { return 1; }"
      "template<typename Y, typename D> int a(){ return 2; }"
      "void declToImport() { a<void>(); }",
      Lang_CXX, "", Lang_CXX, Verifier,
      functionDecl(has(compoundStmt(has(callExpr(has(ignoringParenImpCasts(
          declRefExpr(to(functionDecl(hasBody(compoundStmt(
              has(returnStmt(has(integerLiteral(equals(1))))))))))))))))));
  testImport(
      "template<typename Y> int a() { return 1; }"
      "template<typename Y, typename D> int a() { return 2; }"
      "void declToImport() { a<void,void>(); }",
      Lang_CXX, "", Lang_CXX, Verifier,
      functionDecl(has(compoundStmt(has(callExpr(has(ignoringParenImpCasts(
          declRefExpr(to(functionDecl(hasBody(compoundStmt(
              has(returnStmt(has(integerLiteral(equals(2))))))))))))))))));
}

const internal::VariadicDynCastAllOfMatcher<Expr, CXXDependentScopeMemberExpr>
    cxxDependentScopeMemberExpr;

TEST(ImportExpr, ImportCXXDependentScopeMemberExpr) {
  MatchVerifier<Decl> Verifier;
  testImport("template <typename T> struct C { T t; };"
             "template <typename T> void declToImport() {"
             "  C<T> d;"
             "  d.t;"
             "}"
             "void instantiate() { declToImport<int>(); }",
             Lang_CXX, {"-Wno-unused-value"}, "", Lang_CXX, {}, Verifier,
             functionTemplateDecl(has(functionDecl(
                 has(compoundStmt(has(cxxDependentScopeMemberExpr())))))));
  testImport("template <typename T> struct C { T t; };"
             "template <typename T> void declToImport() {"
             "  C<T> d;"
             "  (&d)->t;"
             "}"
             "void instantiate() { declToImport<int>(); }",
             Lang_CXX, {"-Wno-unused-value"}, "", Lang_CXX, {}, Verifier,
             functionTemplateDecl(has(functionDecl(
                 has(compoundStmt(has(cxxDependentScopeMemberExpr())))))));
}

TEST(ImportType, ImportTypeAliasTemplate) {
  MatchVerifier<Decl> Verifier;
  testImport("template <int K>"
             "struct dummy { static const int i = K; };"
             "template <int K> using dummy2 = dummy<K>;"
             "int declToImport() { return dummy2<3>::i; }",
             Lang_CXX11, "", Lang_CXX11, Verifier,
             functionDecl(
               hasBody(
                 compoundStmt(
                   has(
                     returnStmt(
                       has(
                         implicitCastExpr(
                           has(
                             declRefExpr())))))))));
}

const internal::VariadicDynCastAllOfMatcher<Decl, VarTemplateSpecializationDecl>
    varTemplateSpecializationDecl;

TEST(ImportDecl, ImportVarTemplate) {
  // FIXME: should use a Lang_CXX14?
  MatchVerifier<Decl> Verifier;
  testImport(
      "template <typename T>"
      "T pi = T(3.1415926535897932385L);"
      "void declToImport() { pi<int>; }",
      Lang_CXX11, {"-Wno-unused-value"}, "", Lang_CXX11, {}, Verifier,
      functionDecl(
          hasBody(has(declRefExpr(to(varTemplateSpecializationDecl())))),
          unless(hasAncestor(translationUnitDecl(has(varDecl(
              hasName("pi"), unless(varTemplateSpecializationDecl()))))))));
}

TEST(ImportType, ImportPackExpansion) {
  MatchVerifier<Decl> Verifier;
  testImport("template <typename... Args>"
             "struct dummy {"
             "  dummy(Args... args) {}"
             "  static const int i = 4;"
             "};"
             "int declToImport() { return dummy<int>::i; }",
             Lang_CXX11, "", Lang_CXX11, Verifier,
             functionDecl(
               hasBody(
                 compoundStmt(
                   has(
                     returnStmt(
                       has(
                         implicitCastExpr(
                           has(
                             declRefExpr())))))))));
}

const internal::VariadicDynCastAllOfMatcher<Type,
                                            DependentTemplateSpecializationType>
    dependentTemplateSpecializationType;

TEST(ImportType, ImportDependentTemplateSpecialization) {
  MatchVerifier<Decl> Verifier;
  testImport(
      "template<typename T>"
      "struct A;"
      "template<typename T>"
      "struct declToImport {"
      "  typename A<T>::template B<T> a;"
      "};",
      Lang_CXX, "", Lang_CXX, Verifier,
      classTemplateDecl(has(cxxRecordDecl(
          has(fieldDecl(hasType(dependentTemplateSpecializationType())))))));
}

const internal::VariadicDynCastAllOfMatcher<Stmt, SizeOfPackExpr>
    sizeOfPackExpr;

TEST(ImportExpr, ImportSizeOfPackExpr) {
  MatchVerifier<Decl> Verifier;
  testImport("template <typename... Ts>"
             "void declToImport() {"
             "  const int i = sizeof...(Ts);"
             "};"
             "void instantiate() { declToImport<void>(); }",
             Lang_CXX11, "", Lang_CXX11, Verifier,
             functionTemplateDecl(has(functionDecl(hasBody(
                 compoundStmt(has(declStmt(has(varDecl(hasInitializer(
                     implicitCastExpr(has(sizeOfPackExpr())))))))))))));
  testImport(
      "template <typename... Ts>"
      "using X = int[sizeof...(Ts)];"
      "template <typename... Us>"
      "struct Y {"
      "  X<Us..., int, double, int, Us...> f;"
      "};"
      "Y<float, int> declToImport;",
      Lang_CXX11, "", Lang_CXX11, Verifier,
      varDecl(hasType(classTemplateSpecializationDecl(has(fieldDecl(hasType(
          hasUnqualifiedDesugaredType(constantArrayType(hasSize(7))))))))));
}

/// \brief Matches __builtin_types_compatible_p:
/// GNU extension to check equivalent types
/// Given
/// \code
///   __builtin_types_compatible_p(int, int)
/// \endcode
//  will generate TypeTraitExpr <...> 'int'
const internal::VariadicDynCastAllOfMatcher<Stmt, TypeTraitExpr> typeTraitExpr;

TEST(ImportExpr, ImportTypeTraitExpr) {
  MatchVerifier<Decl> Verifier;
  testImport("void declToImport() { "
             "  __builtin_types_compatible_p(int, int);"
             "}",
             Lang_C, {"-Wno-unused-value"}, "", Lang_C, {}, Verifier,
             functionDecl(
               hasBody(
                 compoundStmt(
                   has(
                     typeTraitExpr(hasType(asString("int"))))))));
}

const internal::VariadicDynCastAllOfMatcher<Stmt, CXXTypeidExpr> cxxTypeidExpr;

TEST(ImportExpr, ImportCXXTypeidExpr) {
  MatchVerifier<Decl> Verifier;
  testImport(
      "namespace std { class type_info {}; }"
      "void declToImport() {"
      "  int x;"
      "  auto a = typeid(int); auto b = typeid(x);"
      "}",
      Lang_CXX11, {"-Wno-unused-value"}, "", Lang_CXX11, {}, Verifier,
      functionDecl(
          hasDescendant(varDecl(
              hasName("a"), hasInitializer(hasDescendant(cxxTypeidExpr())))),
          hasDescendant(varDecl(
              hasName("b"), hasInitializer(hasDescendant(cxxTypeidExpr()))))));
}

TEST(ImportExpr, ImportTypeTraitExprValDep) {
  MatchVerifier<Decl> Verifier;
  testImport("template<typename T> struct declToImport {"
             "  void m() { __is_pod(T); }"
             "};"
             "void f() { declToImport<int>().m(); }",
             Lang_CXX11, {"-Wno-unused-value"}, "", Lang_CXX11, {}, Verifier,
             classTemplateDecl(
               has(
                 cxxRecordDecl(
                   has(
                     functionDecl(
                       hasBody(
                         compoundStmt(
                           has(
                             typeTraitExpr(
                               hasType(booleanType())
                               ))))))))));
}

const internal::VariadicDynCastAllOfMatcher<Expr, CXXPseudoDestructorExpr>
    cxxPseudoDestructorExpr;

TEST(ImportExpr, ImportCXXPseudoDestructorExpr) {
  MatchVerifier<Decl> Verifier;
  testImport("typedef int T;"
             "void declToImport(int *p) {"
             "  T t;"
             "  p->T::~T();"
             "}",
             Lang_CXX, "", Lang_CXX, Verifier,
             functionDecl(has(compoundStmt(has(
                 callExpr(has(cxxPseudoDestructorExpr())))))));
}

TEST(ImportDecl, ImportUsingDecl) {
  MatchVerifier<Decl> Verifier;
  testImport("namespace foo { int bar; }"
             "int declToImport(){ using foo::bar; }",
             Lang_CXX, {"-Wno-return-type"}, "", Lang_CXX, {}, Verifier,
             functionDecl(
               has(
                 compoundStmt(
                   has(
                     declStmt(
                       has(
                         usingDecl())))))));
}

TEST_P(ASTImporterTestBase, ImportRecordDeclInFuncParams) {
  // This construct is not supported by ASTImporter.
  Decl *FromTU = getTuDecl(
      "int declToImport(struct data_t{int a;int b;} *d){ return 0; }",
      Lang_C,
      "input.c");
  auto From = FirstDeclMatcher<FunctionDecl>().match(FromTU, functionDecl());
  ASSERT_TRUE(From);
  auto To = Import(From, Lang_C);
  EXPECT_EQ(To, nullptr);
}

/// \brief Matches shadow declarations introduced into a scope by a
///        (resolved) using declaration.
///
/// Given
/// \code
///   namespace n { int f; }
///   namespace declToImport { using n::f; }
/// \endcode
/// usingShadowDecl()
///   matches \code f \endcode
const internal::VariadicDynCastAllOfMatcher<Decl,
                                            UsingShadowDecl> usingShadowDecl;

TEST(ImportDecl, ImportUsingShadowDecl) {
  MatchVerifier<Decl> Verifier;
  testImport("namespace foo { int bar; }"
             "namespace declToImport { using foo::bar; }",
             Lang_CXX, "", Lang_CXX, Verifier,
             namespaceDecl(has(usingShadowDecl())));
}

TEST(ImportDecl, DISABLED_ImportTemplateDefaultArgument) {
  MatchVerifier<Decl> Verifier;
        testImport(
          "template <typename T=int> void declToImport(T &t) { };",
          Lang_CXX11, "", Lang_CXX11, Verifier,
          functionTemplateDecl(has(templateArgument())));
}

TEST_P(ASTImporterTestBase, ImportOfTemplatedDeclOfClassTemplateDecl) {
  Decl *FromTU = getTuDecl("template<class X> struct S{};", Lang_CXX);
  auto From =
      FirstDeclMatcher<ClassTemplateDecl>().match(FromTU, classTemplateDecl());
  ASSERT_TRUE(From);
  auto To = cast<ClassTemplateDecl>(Import(From, Lang_CXX));
  ASSERT_TRUE(To);
  Decl *ToTemplated = To->getTemplatedDecl();
  Decl *ToTemplated1 = Import(From->getTemplatedDecl(), Lang_CXX);
  EXPECT_TRUE(ToTemplated1);
  EXPECT_EQ(ToTemplated1, ToTemplated);
}

TEST_P(ASTImporterTestBase, ImportOfTemplatedDeclOfFunctionTemplateDecl) {
  Decl *FromTU = getTuDecl("template<class X> void f(){}", Lang_CXX);
  auto From = FirstDeclMatcher<FunctionTemplateDecl>().match(
      FromTU, functionTemplateDecl());
  ASSERT_TRUE(From);
  auto To = cast<FunctionTemplateDecl>(Import(From, Lang_CXX));
  ASSERT_TRUE(To);
  Decl *ToTemplated = To->getTemplatedDecl();
  ToTemplated->dump();
  Decl *ToTemplated1 = Import(From->getTemplatedDecl(), Lang_CXX);
  EXPECT_TRUE(ToTemplated1);
  ToTemplated1->dump();
  EXPECT_EQ(ToTemplated1, ToTemplated);
}

TEST_P(ASTImporterTestBase,
       ImportOfTemplatedDeclShouldImportTheClassTemplateDecl) {
  Decl *FromTU = getTuDecl("template<class X> struct S{};", Lang_CXX);
  auto FromFT =
      FirstDeclMatcher<ClassTemplateDecl>().match(FromTU, classTemplateDecl());
  ASSERT_TRUE(FromFT);

  auto ToTemplated =
      cast<CXXRecordDecl>(Import(FromFT->getTemplatedDecl(), Lang_CXX));
  EXPECT_TRUE(ToTemplated);
  auto ToTU = ToTemplated->getTranslationUnitDecl();
  auto ToFT =
      FirstDeclMatcher<ClassTemplateDecl>().match(ToTU, classTemplateDecl());
  EXPECT_TRUE(ToFT);
}

TEST_P(ASTImporterTestBase,
       ImportOfTemplatedDeclShouldImportTheFunctionTemplateDecl) {
  Decl *FromTU = getTuDecl("template<class X> void f(){}", Lang_CXX);
  auto FromFT = FirstDeclMatcher<FunctionTemplateDecl>().match(
      FromTU, functionTemplateDecl());
  ASSERT_TRUE(FromFT);

  auto ToTemplated =
      cast<FunctionDecl>(Import(FromFT->getTemplatedDecl(), Lang_CXX));
  EXPECT_TRUE(ToTemplated);
  auto ToTU = ToTemplated->getTranslationUnitDecl();
  auto ToFT = FirstDeclMatcher<FunctionTemplateDecl>().match(
      ToTU, functionTemplateDecl());
  EXPECT_TRUE(ToFT);
}

TEST_P(ASTImporterTestBase, ImportCorrectTemplatedDecl) {
  auto Code =
        R"(
        namespace x {
          template<class X> struct S1{};
          template<class X> struct S2{};
          template<class X> struct S3{};
        }
        )";
  Decl *FromTU = getTuDecl(Code, Lang_CXX);
  auto FromNs =
      FirstDeclMatcher<NamespaceDecl>().match(FromTU, namespaceDecl());
  auto ToNs = cast<NamespaceDecl>(Import(FromNs, Lang_CXX));
  ASSERT_TRUE(ToNs);
  auto From =
      FirstDeclMatcher<ClassTemplateDecl>().match(FromTU,
                                                  classTemplateDecl(
                                                      hasName("S2")));
  auto To =
      FirstDeclMatcher<ClassTemplateDecl>().match(ToNs,
                                                  classTemplateDecl(
                                                      hasName("S2")));
  ASSERT_TRUE(From);
  ASSERT_TRUE(To);
  auto ToTemplated = To->getTemplatedDecl();
  auto ToTemplated1 =
      cast<CXXRecordDecl>(Import(From->getTemplatedDecl(), Lang_CXX));
  EXPECT_TRUE(ToTemplated1);
  ASSERT_EQ(ToTemplated1, ToTemplated);
}

TEST(ImportExpr, ImportClassTemplatePartialSpecialization) {
  MatchVerifier<Decl> Verifier;
  auto Code =  R"s(
struct declToImport {
  template <typename T0>
  struct X;
   template <typename T0>
  struct X<T0*> {};
};
                   )s";

  testImport(Code, Lang_CXX, "", Lang_CXX, Verifier, recordDecl());
}

TEST(ImportExpr, ImportClassTemplatePartialSpecializationComplex) {
  MatchVerifier<Decl> Verifier;
  auto Code = R"s(
// excerpt from <functional>

namespace declToImport {

template <typename _MemberPointer>
class _Mem_fn;

template <typename _Tp, typename _Class>
_Mem_fn<_Tp _Class::*> mem_fn(_Tp _Class::*);

template <typename _Res, typename _Class>
class _Mem_fn<_Res _Class::*> {
    template <typename _Signature>
    struct result;

    template <typename _CVMem, typename _Tp>
    struct result<_CVMem(_Tp)> {};

    template <typename _CVMem, typename _Tp>
    struct result<_CVMem(_Tp&)> {};
};

} // namespace
                  )s";

  testImport(Code, Lang_CXX, "", Lang_CXX, Verifier,
                         namespaceDecl());
}

TEST(ImportExpr, ImportTypedefOfUnnamedStruct) {
  MatchVerifier<Decl> Verifier;
  auto Code = "typedef struct {} declToImport;";
  testImport(Code, Lang_CXX, "", Lang_CXX, Verifier, typedefDecl());
}

TEST(ImportExpr, ImportTypedefOfUnnamedStructWithCharArray) {
  MatchVerifier<Decl> Verifier;
  auto Code = R"s(
      struct declToImport
      {
        typedef struct { char arr[2]; } two;
      };
          )s";
  testImport(Code, Lang_CXX, "", Lang_CXX, Verifier, recordDecl());
}

TEST(ImportExpr, ImportVarOfUnnamedStruct) {
  MatchVerifier<Decl> Verifier;
  testImport("struct {} declToImport;", Lang_CXX, "", Lang_CXX,
                         Verifier, varDecl());
}

TEST_P(ASTImporterTestBase, ImportFunctionWithBackReferringParameter) {
  Decl *From, *To;
  std::tie(From, To) = getImportedDecl(
    R"(
template<typename _T>
struct X {};

void declToImport(int y,X<int> &x){}

template<>
struct X<int> {
  void g(){
    X<int> x;
    declToImport(0,x);
  }
};
    )",Lang_CXX, "", Lang_CXX);

  MatchVerifier<Decl> Verifier;
  auto Matcher = functionDecl(hasName("declToImport"),
                              parameterCountIs(2),
                              hasParameter(0, hasName("y")),
                              hasParameter(1, hasName("x")),
                              hasParameter(1, hasType(asString("X<int> &"))));
  ASSERT_TRUE(Verifier.match(From, Matcher));
  EXPECT_TRUE(Verifier.match(To, Matcher));
}

const internal::VariadicDynCastAllOfMatcher<Expr, DependentScopeDeclRefExpr>
    dependentScopeDeclRefExpr;

TEST(ImportExpr, DependentScopeDeclRefExpr) {
  MatchVerifier<Decl> Verifier;
  testImport("template <typename T> struct S { static T foo; };"
             "template <typename T> void declToImport() {"
             "  (void) S<T>::foo;"
             "}"
             "void instantiate() { declToImport<int>(); }",
             Lang_CXX11, "", Lang_CXX11, Verifier,
             functionTemplateDecl(has(functionDecl(has(compoundStmt(
                 has(cStyleCastExpr(has(dependentScopeDeclRefExpr())))))))));

  testImport("template <typename T> struct S {"
             "template<typename S> static void foo(){};"
             "};"
             "template <typename T> void declToImport() {"
             "  S<T>::template foo<T>();"
             "}"
             "void instantiate() { declToImport<int>(); }",
             Lang_CXX11, "", Lang_CXX11, Verifier,
             functionTemplateDecl(has(functionDecl(has(compoundStmt(
                 has(callExpr(has(dependentScopeDeclRefExpr())))))))));
}

const internal::VariadicDynCastAllOfMatcher<Expr, UnresolvedMemberExpr>
    unresolvedMemberExpr;

TEST(ImportExpr, UnresolvedMemberExpr) {
  MatchVerifier<Decl> Verifier;
  testImport("struct S { template <typename T> void mem(); };"
             "template <typename U> void declToImport() {"
             "  S s;"
             "  s.mem<U>();"
             "}"
             "void instantiate() { declToImport<int>(); }",
             Lang_CXX11, "", Lang_CXX11, Verifier,
             functionTemplateDecl(has(functionDecl(has(
                 compoundStmt(has(callExpr(has(unresolvedMemberExpr())))))))));
}

const internal::VariadicDynCastAllOfMatcher<Type, DependentNameType>
    dependentNameType;

TEST(ImportExpr, DependentNameType) {
  MatchVerifier<Decl> Verifier;
  testImport("template <typename T> struct declToImport {"
             "typedef typename T::type dependent_name;"
             "};",
             Lang_CXX11, "", Lang_CXX11, Verifier,
             classTemplateDecl(has(cxxRecordDecl(
                 has(typedefDecl(has(dependentNameType())))))));
}

TEST(ImportExpr, DependentSizedArrayType) {
  MatchVerifier<Decl> Verifier;
  testImport("template<typename T, int Size> class declToImport {"
             "  T data[Size];"
             "};",
             Lang_CXX, "", Lang_CXX, Verifier,
             classTemplateDecl(has(cxxRecordDecl(has(fieldDecl(
                 hasType(dependentSizedArrayType())))))));
}

TEST(ImportExpr, CXXOperatorCallExpr) {
  MatchVerifier<Decl> Verifier;
  testImport("class declToImport {"
             "  void f() { *this = declToImport(); }"
             "};",
             Lang_CXX, {"-Wno-unused-value"}, "", Lang_CXX, {}, Verifier,
             cxxRecordDecl(has(cxxMethodDecl(hasBody(compoundStmt(
                 has(exprWithCleanups(
                     has(cxxOperatorCallExpr())))))))));
}

TEST(ImportExpr, CXXNamedCastExpr) {
  MatchVerifier<Decl> Verifier;
  testImport("void declToImport() {"
             "  const_cast<char*>(\"hello\");"
             "}",
             Lang_CXX, {"-Wno-unused-value"}, "", Lang_CXX, {}, Verifier,
             functionDecl(hasBody(compoundStmt(has(
                 cxxConstCastExpr())))));
  testImport("void declToImport() {"
             "  double d;"
             "  reinterpret_cast<int*>(&d);"
             "}",
             Lang_CXX, {"-Wno-unused-value"}, "", Lang_CXX, {}, Verifier,
             functionDecl(hasBody(compoundStmt(has(
                 cxxReinterpretCastExpr())))));
  testImport("struct A {virtual ~A() {} };"
             "struct B : A {};"
             "void declToImport() {"
             "  dynamic_cast<B*>(new A);"
             "}",
             Lang_CXX, {"-Wno-unused-value"}, "", Lang_CXX, {}, Verifier,
             functionDecl(hasBody(compoundStmt(has(
                 cxxDynamicCastExpr())))));
  testImport("struct A {virtual ~A() {} };"
             "struct B : A {};"
              "void declToImport() {"
              "  static_cast<B*>(new A);"
              "}",
             Lang_CXX, {"-Wno-unused-value"}, "", Lang_CXX, {}, Verifier,
              functionDecl(hasBody(compoundStmt(has(
                  cxxStaticCastExpr())))));
}

TEST(ImportExpr, ImportUnresolvedLookupExpr) {
  MatchVerifier<Decl> Verifier;
  testImport("template<typename T> int foo();"
             "template <typename T> void declToImport() {"
             "  ::foo<T>;"
             "  ::template foo<T>;"
             "}"
             "void instantiate() { declToImport<int>(); }",
             Lang_CXX, {"-Wno-unused-value"}, "", Lang_CXX, {}, Verifier,
             functionTemplateDecl(has(functionDecl(
                 has(compoundStmt(has(unresolvedLookupExpr())))))));
}

TEST(ImportExpr, ImportCXXUnresolvedConstructExpr) {
  MatchVerifier<Decl> Verifier;
  testImport("template <typename T> struct C { T t; };"
             "template <typename T> void declToImport() {"
             "  C<T> d;"
             "  d.t = T();"
             "}"
             "void instantiate() { declToImport<int>(); }",
             Lang_CXX, "", Lang_CXX, Verifier,
             functionTemplateDecl(has(functionDecl(has(compoundStmt(has(
                 binaryOperator(has(cxxUnresolvedConstructExpr())))))))));
  testImport("template <typename T> struct C { T t; };"
             "template <typename T> void declToImport() {"
             "  C<T> d;"
             "  (&d)->t = T();"
             "}"
             "void instantiate() { declToImport<int>(); }",
             Lang_CXX, "", Lang_CXX, Verifier,
             functionTemplateDecl(has(functionDecl(has(compoundStmt(has(
                 binaryOperator(has(cxxUnresolvedConstructExpr())))))))));
}

/// Check that function "declToImport()" (which is the templated function
/// for corresponding FunctionTemplateDecl) is not added into DeclContext.
/// Same for class template declarations.
TEST(ImportDecl, DISABLED_ImportTemplatedDeclForTemplate) {
  MatchVerifier<Decl> Verifier;
  testImport("template <typename T> void declToImport() { T a = 1; }"
             "void instantiate() { declToImport<int>(); }",
             Lang_CXX, "", Lang_CXX, Verifier,
             functionTemplateDecl(hasAncestor(translationUnitDecl(
                 unless(has(functionDecl(hasName("declToImport"))))))));
  testImport("template <typename T> struct declToImport { T t; };"
             "void instantiate() { declToImport<int>(); }",
             Lang_CXX, "", Lang_CXX, Verifier,
             classTemplateDecl(hasAncestor(translationUnitDecl(
                 unless(has(cxxRecordDecl(hasName("declToImport"))))))));
}

TEST_P(ASTImporterTestBase, TUshouldNotContainTemplatedDeclOfFunctionTemplates) {

  Decl *From, *To;
  std::tie(From, To) =
      getImportedDecl("template <typename T> void declToImport() { T a = 1; }"
                      "void instantiate() { declToImport<int>(); }",
                      Lang_CXX, "", Lang_CXX);

  auto Check = [](Decl *D) -> bool {
    auto TU = D->getTranslationUnitDecl();
    for (auto Child : TU->decls()) {
      if (FunctionDecl *FD = dyn_cast<FunctionDecl>(Child)) {
        if (FD->getNameAsString() == "declToImport") {
          GTEST_NONFATAL_FAILURE_(
              "TU should not contain any FunctionDecl with name declToImport");
          TU->dump();
          return false;
        }
      }
    }
    return true;
  };

  assert(Check(From));
  Check(To);
}

TEST_P(ASTImporterTestBase, TUshouldNotContainTemplatedDeclOfClassTemplates) {

  Decl *From, *To;
  std::tie(From, To) =
      getImportedDecl("template <typename T> struct declToImport { T t; };"
                      "void instantiate() { declToImport<int>(); }",
                      Lang_CXX, "", Lang_CXX);

  auto Check = [](Decl *D) -> bool {
    auto TU = D->getTranslationUnitDecl();
    for (auto Child : TU->decls()) {
      if (CXXRecordDecl *RD = dyn_cast<CXXRecordDecl>(Child)) {
        if (RD->getNameAsString() == "declToImport") {
          GTEST_NONFATAL_FAILURE_(
              "TU should not contain any CXXRecordDecl with name declToImport");
          TU->dump();
          return false;
        }
      }
    }
    return true;
  };

  assert(Check(From));
  Check(To);
}

TEST_P(ASTImporterTestBase, TUshouldNotContainTemplatedDeclOfTypeAlias) {

  Decl *From, *To;
  std::tie(From, To) =
      getImportedDecl(
          "template <typename T> struct X {};"
          "template <typename T> using declToImport = X<T>;"
          "void instantiate() { declToImport<int> a; }",
                      Lang_CXX11, "", Lang_CXX11);

  auto Check = [](Decl *D) -> bool {
    auto TU = D->getTranslationUnitDecl();
    for (auto Child : TU->decls()) {
      if (TypeAliasDecl *AD = dyn_cast<TypeAliasDecl>(Child)) {
        if (AD->getNameAsString() == "declToImport") {
          GTEST_NONFATAL_FAILURE_(
              "TU should not contain any TypeAliasDecl with name declToImport");
          TU->dump();
          return false;
        }
      }
    }
    return true;
  };

  assert(Check(From));
  Check(To);
}

TEST_P(
    ASTImporterTestBase,
    TUshouldNotContainClassTemplateSpecializationOfImplicitInstantiation) {

  Decl *From, *To;
  std::tie(From, To) = getImportedDecl(
      R"(
        template<class T>
        class Base {};
        class declToImport : public Base<declToImport> {};
    )",
      Lang_CXX, "", Lang_CXX);

  // Check that the ClassTemplateSpecializationDecl is NOT the child of the TU
  auto Pattern =
      translationUnitDecl(unless(has(classTemplateSpecializationDecl())));
  ASSERT_TRUE(
      MatchVerifier<Decl>{}.match(From->getTranslationUnitDecl(), Pattern));
  EXPECT_TRUE(
      MatchVerifier<Decl>{}.match(To->getTranslationUnitDecl(), Pattern));

  // Check that the ClassTemplateSpecializationDecl is the child of the
  // ClassTemplateDecl
  Pattern = translationUnitDecl(has(classTemplateDecl(
      hasName("Base"), has(classTemplateSpecializationDecl()))));
  ASSERT_TRUE(
      MatchVerifier<Decl>{}.match(From->getTranslationUnitDecl(), Pattern));
  EXPECT_TRUE(
      MatchVerifier<Decl>{}.match(To->getTranslationUnitDecl(), Pattern));
}

TEST_P(
    ASTImporterTestBase,
    TUshouldContainClassTemplateSpecializationOfExplicitInstantiation) {

  Decl *From, *To;
  std::tie(From, To) = getImportedDecl(
      R"(
        namespace NS {
          template<class T>
          class X {};
          template class X<int>;
        }
    )",
      Lang_CXX, "", Lang_CXX, "NS");

  // Check that the ClassTemplateSpecializationDecl is NOT the child of the
  // ClassTemplateDecl
  auto Pattern = namespaceDecl(has(classTemplateDecl(
      hasName("X"), unless(has(classTemplateSpecializationDecl())))));
  ASSERT_TRUE(MatchVerifier<Decl>{}.match(From, Pattern));
  EXPECT_TRUE(MatchVerifier<Decl>{}.match(To, Pattern));

  // Check that the ClassTemplateSpecializationDecl is the child of the
  // NamespaceDecl
  Pattern = namespaceDecl(has(classTemplateSpecializationDecl(hasName("X"))));
  ASSERT_TRUE(MatchVerifier<Decl>{}.match(From, Pattern));
  EXPECT_TRUE(MatchVerifier<Decl>{}.match(To, Pattern));
}


TEST_P(ASTImporterTestBase, CXXRecordDeclFieldsShouldBeInCorrectOrder) {


  Decl *From, *To;
  std::tie(From, To) =
      getImportedDecl(
          "struct declToImport { int a; int b; };",
                      Lang_CXX11, "", Lang_CXX11);

  MatchVerifier<Decl> Verifier;
  ASSERT_TRUE(Verifier.match(From, cxxRecordDecl(has(fieldDecl()))));
  ASSERT_TRUE(Verifier.match(To, cxxRecordDecl(has(fieldDecl()))));

  auto Check = [](Decl *D) -> bool {
    std::array<const char*, 2> FieldNamesInOrder{{"a", "b"}};
    int i = 0;
    for (auto Child : cast<DeclContext>(D)->decls()) {
      if (FieldDecl *FD = dyn_cast<FieldDecl>(Child)) {
        if (FD->getNameAsString() != FieldNamesInOrder[i++]) {
          GTEST_NONFATAL_FAILURE_(
              "Fields are in wrong order");
          cast<DeclContext>(D)->dumpDeclContext();
          D->dump();
          return false;
        }
      }
    }
    return true;
  };

  assert(Check(From));
  Check(To);
}

TEST_P(ASTImporterTestBase,
    CXXRecordDeclFieldsShouldBeInCorrectOrderEvenWhenWeImportFirstTheLastDecl) {

  Decl *From, *To;
  std::tie(From, To) = getImportedDecl(
      // The original recursive algorithm of ASTImporter first imports 'c' then
      // 'b' and lastly 'a'.  Therefore we must restore the order somehow.
      R"s(
      struct declToImport {
          int a = c + b;
          int b = 1;
          int c = 2;
      };
      )s",
      Lang_CXX11, "", Lang_CXX11);

  MatchVerifier<Decl> Verifier;
  ASSERT_TRUE(Verifier.match(From, cxxRecordDecl(has(fieldDecl()))));
  ASSERT_TRUE(Verifier.match(To, cxxRecordDecl(has(fieldDecl()))));

  auto Check = [](Decl *D) -> bool {
    std::array<const char*, 3> FieldNamesInOrder{{"a", "b", "c"}};
    int i = 0;
    for (auto Child : cast<DeclContext>(D)->decls()) {
      if (FieldDecl *FD = dyn_cast<FieldDecl>(Child)) {
        if (FD->getNameAsString() != FieldNamesInOrder[i++]) {
          GTEST_NONFATAL_FAILURE_(
              "Fields are in wrong order");
          cast<DeclContext>(D)->dumpDeclContext();
          D->dump();
          return false;
        }
      }
    }
    return true;
  };

  assert(Check(From));
  Check(To);
}

TEST_P(ASTImporterTestBase, ShouldImportImplicitCXXRecordDecl) {
  Decl *From, *To;
  std::tie(From, To) = getImportedDecl(
      R"(
    struct declToImport {};
    )",
      Lang_CXX, "", Lang_CXX);

  MatchVerifier<Decl> Verifier;
  // matches the implicit decl
  auto Matcher = cxxRecordDecl(has(cxxRecordDecl()));
  ASSERT_TRUE(Verifier.match(From, Matcher));
  EXPECT_TRUE(Verifier.match(To, Matcher));
}

TEST_P(ASTImporterTestBase, ShouldImportImplicitCXXRecordDeclOfClassTemplate) {
  Decl *From, *To;
  std::tie(From, To) = getImportedDecl(
      R"(
    template <typename U>
    struct declToImport {
    };
    )",
      Lang_CXX, "", Lang_CXX);

  MatchVerifier<Decl> Verifier;
  // matches the implicit decl
  auto Matcher = classTemplateDecl(has(cxxRecordDecl(has(cxxRecordDecl()))));
  ASSERT_TRUE(Verifier.match(From, Matcher));
  EXPECT_TRUE(Verifier.match(To, Matcher));
}

TEST_P(
    ASTImporterTestBase,
    ShouldImportImplicitCXXRecordDeclOfClassTemplateSpecializationDecl) {
  Decl *From, *To;
  std::tie(From, To) = getImportedDecl(
      R"(
        template<class T>
        class Base {};
        class declToImport : public Base<declToImport> {};
    )",
      Lang_CXX, "", Lang_CXX);

  auto hasImplicitClass = has(cxxRecordDecl());
  auto Pattern = translationUnitDecl(has(classTemplateDecl(
      hasName("Base"), has(classTemplateSpecializationDecl(hasImplicitClass)))));
  ASSERT_TRUE(
      MatchVerifier<Decl>{}.match(From->getTranslationUnitDecl(), Pattern));
  EXPECT_TRUE(
      MatchVerifier<Decl>{}.match(To->getTranslationUnitDecl(), Pattern));
}

TEST_P(ASTImporterTestBase, IDNSOrdinary) {
  Decl *From, *To;
  std::tie(From, To) = getImportedDecl(
    R"(
    void declToImport() {}
    )",Lang_CXX, "", Lang_CXX);

  MatchVerifier<Decl> Verifier;
  auto Matcher = functionDecl();
  ASSERT_TRUE(Verifier.match(From, Matcher));
  EXPECT_TRUE(Verifier.match(To, Matcher));
  EXPECT_EQ(From->getIdentifierNamespace(), To->getIdentifierNamespace());
}

TEST_P(ASTImporterTestBase, IDNSOfNonmemberOperator) {
  Decl *FromTU = getTuDecl(
    R"(
    struct X {};
    void operator<<(int, X);
    )",Lang_CXX);
  Decl* From = LastDeclMatcher<Decl>{}.match(FromTU, functionDecl());
  const Decl* To = Import(From, Lang_CXX);
  EXPECT_EQ(From->getIdentifierNamespace(), To->getIdentifierNamespace());
}

TEST_P(
    ASTImporterTestBase,
    ShouldImportMembersOfClassTemplateSpecializationDecl) {
  Decl *From, *To;
  std::tie(From, To) = getImportedDecl(
      R"(
        template<class T>
        class Base { int a; };
        class declToImport : Base<declToImport> {};
    )",
      Lang_CXX, "", Lang_CXX);

  auto Pattern = translationUnitDecl(has(classTemplateDecl(
      hasName("Base"),
      has(classTemplateSpecializationDecl(has(fieldDecl(hasName("a"))))))));
  ASSERT_TRUE(
      MatchVerifier<Decl>{}.match(From->getTranslationUnitDecl(), Pattern));
  EXPECT_TRUE(
      MatchVerifier<Decl>{}.match(To->getTranslationUnitDecl(), Pattern));
}

struct ImportFunctions : ASTImporterTestBase {};

TEST_P(ImportFunctions,
       PrototypeShouldBeImportedAsAPrototypeWhenThereIsNoDefinition) {
  Decl *FromTU = getTuDecl("void f();", Lang_CXX);
  auto Pattern = functionDecl(hasName("f"));
  auto FromD =
      FirstDeclMatcher<FunctionDecl>().match(FromTU, Pattern);

  Decl *ImportedD = Import(FromD, Lang_CXX);
  Decl *ToTU = ImportedD->getTranslationUnitDecl();

  // There must be only one imported FunctionDecl ...
  EXPECT_TRUE(FirstDeclMatcher<FunctionDecl>().match(ToTU, Pattern) ==
              LastDeclMatcher<FunctionDecl>().match(ToTU, Pattern));
  auto ToFD = LastDeclMatcher<FunctionDecl>().match(ToTU, Pattern);
  EXPECT_TRUE(ImportedD == ToFD);
  // .. without a body
  EXPECT_TRUE(!ToFD->doesThisDeclarationHaveABody());
}

TEST_P(ImportFunctions, PrototypeAfterPrototype) {
  Decl *FromTU = getTuDecl("void f(); void f();", Lang_CXX);
  auto Pattern = functionDecl(hasName("f"));
  auto FromD = FirstDeclMatcher<FunctionDecl>().match(FromTU, Pattern);

  Decl *ImportedD = Import(FromD, Lang_CXX);
  Decl *ToTU = ImportedD->getTranslationUnitDecl();

  EXPECT_EQ(DeclCounter<FunctionDecl>().match(ToTU, Pattern), 2u);
  auto To0 = FirstDeclMatcher<FunctionDecl>().match(ToTU, Pattern);
  auto To1 = LastDeclMatcher<FunctionDecl>().match(ToTU, Pattern);
  EXPECT_TRUE(ImportedD == To0);
  EXPECT_TRUE(!To0->doesThisDeclarationHaveABody());
  EXPECT_TRUE(!To1->doesThisDeclarationHaveABody());
  EXPECT_EQ(To1->getPreviousDecl(), To0);
}

TEST_P(ImportFunctions, ImportOfPrototypeShouldBringInTheWholeChain) {
  Decl *FromTU = getTuDecl("void f(); void f() {}", Lang_CXX);
  auto Pattern = functionDecl(hasName("f"));
  auto FromD = // Prototype
      FirstDeclMatcher<FunctionDecl>().match(FromTU, Pattern);

  Decl *ImportedD = Import(FromD, Lang_CXX);
  Decl *ToTU = ImportedD->getTranslationUnitDecl();

  EXPECT_EQ(DeclCounter<FunctionDecl>().match(ToTU, Pattern), 2u);
  auto To0 = FirstDeclMatcher<FunctionDecl>().match(ToTU, Pattern);
  auto To1 = LastDeclMatcher<FunctionDecl>().match(ToTU, Pattern);
  EXPECT_TRUE(ImportedD == To0);
  EXPECT_TRUE(!To0->doesThisDeclarationHaveABody());
  EXPECT_TRUE(To1->doesThisDeclarationHaveABody());
  EXPECT_EQ(To1->getPreviousDecl(), To0);
}

TEST_P(ImportFunctions, ImportOfDefinitionShouldBringInTheWholeChain) {
  Decl *FromTU = getTuDecl("void f(); void f() {}", Lang_CXX);
  auto Pattern = functionDecl(hasName("f"));
  auto FromD = // Definition
      LastDeclMatcher<FunctionDecl>().match(FromTU, Pattern);

  Decl *ImportedD = Import(FromD, Lang_CXX);
  Decl *ToTU = ImportedD->getTranslationUnitDecl();

  EXPECT_EQ(DeclCounter<FunctionDecl>().match(ToTU, Pattern), 2u);
  auto To0 = FirstDeclMatcher<FunctionDecl>().match(ToTU, Pattern);
  auto To1 = LastDeclMatcher<FunctionDecl>().match(ToTU, Pattern);
  EXPECT_TRUE(ImportedD == To1);
  EXPECT_TRUE(!To0->doesThisDeclarationHaveABody());
  EXPECT_TRUE(To1->doesThisDeclarationHaveABody());
  EXPECT_EQ(To1->getPreviousDecl(), To0);
}

TEST_P(ImportFunctions,
       DefinitionShouldBeImportedAsADefinition) {
  Decl *FromTU = getTuDecl("void f() {}", Lang_CXX);
  auto Pattern = functionDecl(hasName("f"));
  auto FromD =
      FirstDeclMatcher<FunctionDecl>().match(FromTU, Pattern);

  Decl *ImportedD = Import(FromD, Lang_CXX);
  Decl *ToTU = ImportedD->getTranslationUnitDecl();

  // There must be only one imported FunctionDecl ...
  EXPECT_TRUE(FirstDeclMatcher<FunctionDecl>().match(ToTU, Pattern) ==
              LastDeclMatcher<FunctionDecl>().match(ToTU, Pattern));
  auto ToFD = LastDeclMatcher<FunctionDecl>().match(ToTU, Pattern);
  EXPECT_TRUE(ImportedD == ToFD);
  // .. with a body
  EXPECT_TRUE(ToFD->doesThisDeclarationHaveABody());
}

TEST_P(ImportFunctions, ImportPrototypeOfRecursiveFunction) {
  Decl *FromTU = getTuDecl("void f(); void f() { f(); }", Lang_CXX);
  auto Pattern = functionDecl(hasName("f"));
  auto From =
      FirstDeclMatcher<FunctionDecl>().match(FromTU, Pattern); // Proto

  Decl *ImportedD = Import(From, Lang_CXX);
  Decl *ToTU = ImportedD->getTranslationUnitDecl();

  EXPECT_EQ(DeclCounter<FunctionDecl>().match(ToTU, Pattern), 2u);
  auto To0 = FirstDeclMatcher<FunctionDecl>().match(ToTU, Pattern);
  auto To1 = LastDeclMatcher<FunctionDecl>().match(ToTU, Pattern);
  EXPECT_TRUE(ImportedD == To0);
  EXPECT_TRUE(!To0->doesThisDeclarationHaveABody());
  EXPECT_TRUE(To1->doesThisDeclarationHaveABody());
  EXPECT_EQ(To1->getPreviousDecl(), To0);
}

TEST_P(ImportFunctions, ImportDefinitionOfRecursiveFunction) {
  Decl *FromTU = getTuDecl("void f(); void f() { f(); }", Lang_CXX);
  auto Pattern = functionDecl(hasName("f"));
  auto From =
      LastDeclMatcher<FunctionDecl>().match(FromTU, Pattern); // Def

  Decl *ImportedD = Import(From, Lang_CXX);
  Decl *ToTU = ImportedD->getTranslationUnitDecl();

  EXPECT_EQ(DeclCounter<FunctionDecl>().match(ToTU, Pattern), 2u);
  auto To0 = FirstDeclMatcher<FunctionDecl>().match(ToTU, Pattern);
  auto To1 = LastDeclMatcher<FunctionDecl>().match(ToTU, Pattern);
  EXPECT_TRUE(ImportedD == To1);
  EXPECT_TRUE(!To0->doesThisDeclarationHaveABody());
  EXPECT_TRUE(To1->doesThisDeclarationHaveABody());
  EXPECT_EQ(To1->getPreviousDecl(), To0);
}

TEST_P(ImportFunctions,
       ImportPrototypes) {
  auto Pattern = functionDecl(hasName("f"));

  Decl *ImportedD;
  {
    Decl *FromTU = getTuDecl("void f();", Lang_CXX, "input0.cc");
    auto FromD = FirstDeclMatcher<FunctionDecl>().match(FromTU, Pattern);

    ImportedD = Import(FromD, Lang_CXX);
  }
  {
    Decl *FromTU = getTuDecl("void f();", Lang_CXX, "input1.cc");
    auto FromD = FirstDeclMatcher<FunctionDecl>().match(FromTU, Pattern);
    Import(FromD, Lang_CXX);
  }

  Decl *ToTU = ImportedD->getTranslationUnitDecl();

  EXPECT_EQ(DeclCounter<FunctionDecl>().match(ToTU, Pattern), 2u);
  auto To0 = FirstDeclMatcher<FunctionDecl>().match(ToTU, Pattern);
  auto To1 = LastDeclMatcher<FunctionDecl>().match(ToTU, Pattern);
  EXPECT_TRUE(ImportedD == To0);
  EXPECT_TRUE(!To0->doesThisDeclarationHaveABody());
  EXPECT_TRUE(!To1->doesThisDeclarationHaveABody());
  EXPECT_EQ(To1->getPreviousDecl(), To0);
}

TEST_P(ImportFunctions, ImportDefinitions) {
  auto Pattern = functionDecl(hasName("f"));

  Decl *ImportedD;
  {
    Decl *FromTU = getTuDecl("void f(){}", Lang_CXX, "input0.cc");
    auto FromD = FirstDeclMatcher<FunctionDecl>().match(FromTU, Pattern);
    ImportedD = Import(FromD, Lang_CXX);
  }
  {
    Decl *FromTU = getTuDecl("void f(){};", Lang_CXX, "input1.cc");
    auto FromD = FirstDeclMatcher<FunctionDecl>().match(FromTU, Pattern);
    Import(FromD, Lang_CXX);
  }

  Decl *ToTU = ImportedD->getTranslationUnitDecl();

  EXPECT_EQ(DeclCounter<FunctionDecl>().match(ToTU, Pattern), 1u);
  auto To0 = FirstDeclMatcher<FunctionDecl>().match(ToTU, Pattern);
  EXPECT_TRUE(ImportedD == To0);
  EXPECT_TRUE(To0->doesThisDeclarationHaveABody());
}

TEST_P(ImportFunctions,
       ImportDefinitionThenPrototype) {
  auto Pattern = functionDecl(hasName("f"));

  Decl *ImportedD;
  {
    Decl *FromTU = getTuDecl("void f(){}", Lang_CXX, "input0.cc");
    auto FromD = FirstDeclMatcher<FunctionDecl>().match(FromTU, Pattern);
    ImportedD = Import(FromD, Lang_CXX);
  }
  {
    Decl *FromTU = getTuDecl("void f();", Lang_CXX, "input1.cc");
    auto FromD = FirstDeclMatcher<FunctionDecl>().match(FromTU, Pattern);
    Import(FromD, Lang_CXX);
  }

  Decl *ToTU = ToAST->getASTContext().getTranslationUnitDecl();

  EXPECT_EQ(DeclCounter<FunctionDecl>().match(ToTU, Pattern), 2u);
  auto To0 = FirstDeclMatcher<FunctionDecl>().match(ToTU, Pattern);
  auto To1 = LastDeclMatcher<FunctionDecl>().match(ToTU, Pattern);
  EXPECT_TRUE(ImportedD == To0);
  EXPECT_TRUE(To0->doesThisDeclarationHaveABody());
  EXPECT_TRUE(!To1->doesThisDeclarationHaveABody());
  EXPECT_EQ(To1->getPreviousDecl(), To0);
}

TEST_P(ImportFunctions,
       ImportPrototypeThenDefinition) {
  auto Pattern = functionDecl(hasName("f"));

  {
    Decl *FromTU = getTuDecl("void f();", Lang_CXX, "input0.cc");
    auto FromD = FirstDeclMatcher<FunctionDecl>().match(FromTU, Pattern);
    Import(FromD, Lang_CXX);
  }
  {
    Decl *FromTU = getTuDecl("void f(){}", Lang_CXX, "input1.cc");
    auto FromD = FirstDeclMatcher<FunctionDecl>().match(FromTU, Pattern);
    Import(FromD, Lang_CXX);
  }
  Decl *ToTU = ToAST->getASTContext().getTranslationUnitDecl();

  EXPECT_EQ(DeclCounter<FunctionDecl>().match(ToTU, Pattern), 2u);
  auto To0 = FirstDeclMatcher<FunctionDecl>().match(ToTU, Pattern);
  auto To1 = LastDeclMatcher<FunctionDecl>().match(ToTU, Pattern);
  EXPECT_TRUE(!To0->doesThisDeclarationHaveABody());
  EXPECT_TRUE(To1->doesThisDeclarationHaveABody());
  EXPECT_EQ(To1->getPreviousDecl(), To0);
}

TEST_P(ImportFunctions, ImportPrototypeThenPrototype) {
  auto Pattern = functionDecl(hasName("f"));

  FunctionDecl *ImportedD = nullptr;
  {
    Decl *FromTU = getTuDecl("void f();", Lang_CXX, "input0.cc");
    auto FromD = FirstDeclMatcher<FunctionDecl>().match(FromTU, Pattern);
    ImportedD = cast<FunctionDecl>(Import(FromD, Lang_CXX));
  }

  FunctionDecl *ImportedD1 = nullptr;
  {
    Decl *FromTU = getTuDecl("void f();", Lang_CXX, "input1.cc");
    auto FromD = FirstDeclMatcher<FunctionDecl>().match(FromTU, Pattern);
    ImportedD1 = cast<FunctionDecl>(Import(FromD, Lang_CXX));
  }

  Decl *ToTU = ToAST->getASTContext().getTranslationUnitDecl();

  EXPECT_EQ(DeclCounter<FunctionDecl>().match(ToTU, Pattern), 2u);
  auto To0 = FirstDeclMatcher<FunctionDecl>().match(ToTU, Pattern);
  auto To1 = LastDeclMatcher<FunctionDecl>().match(ToTU, Pattern);
  EXPECT_TRUE(ImportedD == To0);
  EXPECT_TRUE(ImportedD1 == To1);
  EXPECT_TRUE(!To0->doesThisDeclarationHaveABody());
  EXPECT_TRUE(!To1->doesThisDeclarationHaveABody());
  EXPECT_EQ(To1->getPreviousDecl(), To0);
}

TEST_P(ImportFunctions,
       ImportPrototypeThenProtoAndDefinition) {
  auto Pattern = functionDecl(hasName("f"));

  {
    Decl *FromTU = getTuDecl("void f();", Lang_CXX, "input0.cc");
    auto FromD = FirstDeclMatcher<FunctionDecl>().match(FromTU, Pattern);
    Import(FromD, Lang_CXX);
  }
  {
    Decl *FromTU = getTuDecl("void f(); void f(){}", Lang_CXX, "input1.cc");
    auto FromD = FirstDeclMatcher<FunctionDecl>().match(FromTU, Pattern);
    Import(FromD, Lang_CXX);
  }

  Decl *ToTU = ToAST->getASTContext().getTranslationUnitDecl();

  ASSERT_EQ(DeclCounter<FunctionDecl>().match(ToTU, Pattern), 3u);
  FunctionDecl* ProtoD = FirstDeclMatcher<FunctionDecl>().match(ToTU, Pattern);
  EXPECT_TRUE(!ProtoD->doesThisDeclarationHaveABody());

  FunctionDecl* DefinitionD = LastDeclMatcher<FunctionDecl>().match(ToTU, Pattern);
  EXPECT_TRUE(DefinitionD->doesThisDeclarationHaveABody());

  EXPECT_TRUE(DefinitionD->getPreviousDecl());
  EXPECT_TRUE(!DefinitionD->getPreviousDecl()->doesThisDeclarationHaveABody());
  EXPECT_EQ(DefinitionD->getPreviousDecl()->getPreviousDecl(), ProtoD);
}

TEST_P(ImportFunctions, InClassProtoAndOutOfClassDef_ImportingProto) {
  auto Code =
      R"(
        struct B { void f(); };
        void B::f() {}
        )";
  auto Pattern = cxxMethodDecl(hasName("f"));
  Decl *FromTU = getTuDecl(Code, Lang_CXX);
  CXXMethodDecl *Proto =
      FirstDeclMatcher<CXXMethodDecl>().match(FromTU, Pattern);

  CXXMethodDecl *To = cast<CXXMethodDecl>(Import(Proto, Lang_CXX));

  Decl *ToTU = ToAST->getASTContext().getTranslationUnitDecl();
  EXPECT_EQ(DeclCounter<CXXMethodDecl>().match(ToTU, Pattern), 2u);
  auto To0 = FirstDeclMatcher<CXXMethodDecl>().match(ToTU, Pattern);
  auto To1 = LastDeclMatcher<CXXMethodDecl>().match(ToTU, Pattern);
  EXPECT_EQ(To, To0);
  EXPECT_TRUE(!To0->doesThisDeclarationHaveABody());
  EXPECT_TRUE(To1->doesThisDeclarationHaveABody());
  EXPECT_EQ(To1->getPreviousDecl(), To0);
}

TEST_P(ImportFunctions, InClassProtoAndOutOfClassDef_ImportingDef) {
  auto Code =
      R"(
        struct B { void f(); };
        void B::f() {}
        )";
  auto Pattern = cxxMethodDecl(hasName("f"));
  Decl *FromTU = getTuDecl(Code, Lang_CXX);
  CXXMethodDecl *Def = LastDeclMatcher<CXXMethodDecl>().match(FromTU, Pattern);

  CXXMethodDecl *To = cast<CXXMethodDecl>(Import(Def, Lang_CXX));

  Decl *ToTU = ToAST->getASTContext().getTranslationUnitDecl();
  EXPECT_EQ(DeclCounter<CXXMethodDecl>().match(ToTU, Pattern), 2u);
  auto To0 = FirstDeclMatcher<CXXMethodDecl>().match(ToTU, Pattern);
  auto To1 = LastDeclMatcher<CXXMethodDecl>().match(ToTU, Pattern);
  EXPECT_EQ(To, To1);
  EXPECT_TRUE(!To0->doesThisDeclarationHaveABody());
  EXPECT_TRUE(To1->doesThisDeclarationHaveABody());
  EXPECT_EQ(To1->getPreviousDecl(), To0);
}

TEST_P(ImportFunctions,
       OverriddenMethodsShouldBeImported) {
  auto Code =
        R"(
        struct B { virtual void f(); };
        void B::f() {}
        struct D : B { void f(); };
        )";
  auto Pattern = cxxMethodDecl(hasName("f"), hasParent(cxxRecordDecl(hasName("D"))));
  Decl *FromTU = getTuDecl(Code, Lang_CXX);
  CXXMethodDecl *Proto = FirstDeclMatcher<CXXMethodDecl>().match(FromTU, Pattern);
  ASSERT_EQ(Proto->size_overridden_methods(), 1u);

  CXXMethodDecl* To = cast<CXXMethodDecl>(Import(Proto, Lang_CXX));

  EXPECT_EQ(To->size_overridden_methods(), 1u);
}

TEST_P(ImportFunctions,
       VirtualFlagShouldBePreservedWhenImportingPrototype) {
  auto Code =
        R"(
        struct B { virtual void f(); };
        void B::f() {}
        )";
  auto Pattern = cxxMethodDecl(hasName("f"), hasParent(cxxRecordDecl(hasName("B"))));
  Decl *FromTU = getTuDecl(Code, Lang_CXX);
  CXXMethodDecl *Proto = FirstDeclMatcher<CXXMethodDecl>().match(FromTU, Pattern);
  CXXMethodDecl *Def = LastDeclMatcher<CXXMethodDecl>().match(FromTU, Pattern);
  ASSERT_TRUE(Proto->isVirtual());
  ASSERT_TRUE(Def->isVirtual());

  CXXMethodDecl* To = cast<CXXMethodDecl>(Import(Proto, Lang_CXX));

  EXPECT_TRUE(To->isVirtual());
}

TEST_P(ImportFunctions,
       VirtualFlagShouldBePreservedWhenImportingDefinition) {
  auto Code =
        R"(
        struct B { virtual void f(); };
        void B::f() {}
        )";
  auto Pattern = cxxMethodDecl(hasName("f"), hasParent(cxxRecordDecl(hasName("B"))));
  Decl *FromTU = getTuDecl(Code, Lang_CXX);
  CXXMethodDecl *Proto = FirstDeclMatcher<CXXMethodDecl>().match(FromTU, Pattern);
  CXXMethodDecl *Def = LastDeclMatcher<CXXMethodDecl>().match(FromTU, Pattern);
  ASSERT_TRUE(Proto->isVirtual());
  ASSERT_TRUE(Def->isVirtual());

  CXXMethodDecl* To = cast<CXXMethodDecl>(Import(Def, Lang_CXX));

  EXPECT_TRUE(To->isVirtual());
}


struct ImportFriendFunctions : ImportFunctions {};

TEST_P(ImportFriendFunctions, ImportFriendList) {
  auto Pattern = functionDecl(hasName("f"));

  Decl *FromTU = getTuDecl("struct X { friend void f(); };"
                           "void f();",
                           Lang_CXX,
                           "input0.cc");
  auto FromD = FirstDeclMatcher<FunctionDecl>().match(FromTU, Pattern);
  {
    auto *Class = FirstDeclMatcher<CXXRecordDecl>().match(FromTU, cxxRecordDecl());
    auto *Friend = FirstDeclMatcher<FriendDecl>().match(FromTU, friendDecl());
    auto Friends = Class->friends();
    unsigned int FrN = 0;
    for (auto Fr : Friends) {
      ASSERT_EQ(Fr, Friend);
      ++FrN;
    }
    ASSERT_EQ(FrN, 1u);
  }
  Import(FromD, Lang_CXX);
  auto *ToTU = ToAST->getASTContext().getTranslationUnitDecl();
  auto *Class = FirstDeclMatcher<CXXRecordDecl>().match(ToTU, cxxRecordDecl());
  auto *Friend = FirstDeclMatcher<FriendDecl>().match(ToTU, friendDecl());
  auto Friends = Class->friends();
  unsigned int FrN = 0;
  for (auto Fr : Friends) {
    EXPECT_EQ(Fr, Friend);
    ++FrN;
  }
  ASSERT_EQ(FrN, 1u);
}

TEST_P(ImportFriendFunctions, ImportFriendFunctionRedeclChainProto) {
  auto Pattern = functionDecl(hasName("f"));

  Decl *FromTU = getTuDecl("struct X { friend void f(); };"
                           "void f();",
                           Lang_CXX,
                           "input0.cc");
  auto FromD = FirstDeclMatcher<FunctionDecl>().match(FromTU, Pattern);

  auto *ImportedD = cast<FunctionDecl>(Import(FromD, Lang_CXX));
  Decl *ToTU = ToAST->getASTContext().getTranslationUnitDecl();
  ASSERT_EQ(DeclCounter<FunctionDecl>().match(ToTU, Pattern), 2u);
  EXPECT_TRUE(!ImportedD->doesThisDeclarationHaveABody());
  auto ToFD = LastDeclMatcher<FunctionDecl>().match(ToTU, Pattern);
  EXPECT_TRUE(!ToFD->doesThisDeclarationHaveABody());
  EXPECT_EQ(ToFD->getPreviousDecl(), ImportedD);
}

TEST_P(ImportFriendFunctions,
       ImportFriendFunctionRedeclChainProto_OutOfClassProtoFirst) {
  auto Pattern = functionDecl(hasName("f"));

  Decl *FromTU = getTuDecl("void f();"
                           "struct X { friend void f(); };",
                           Lang_CXX, "input0.cc");
  auto FromD = FirstDeclMatcher<FunctionDecl>().match(FromTU, Pattern);

  auto *ImportedD = cast<FunctionDecl>(Import(FromD, Lang_CXX));
  Decl *ToTU = ToAST->getASTContext().getTranslationUnitDecl();
  ASSERT_EQ(DeclCounter<FunctionDecl>().match(ToTU, Pattern), 2u);
  EXPECT_TRUE(!ImportedD->doesThisDeclarationHaveABody());
  auto ToFD = LastDeclMatcher<FunctionDecl>().match(ToTU, Pattern);
  EXPECT_TRUE(!ToFD->doesThisDeclarationHaveABody());
  EXPECT_EQ(ToFD->getPreviousDecl(), ImportedD);
}

TEST_P(ImportFriendFunctions, ImportFriendFunctionRedeclChainDef) {
  auto Pattern = functionDecl(hasName("f"));

  Decl *FromTU = getTuDecl("struct X { friend void f(){} };"
                           "void f();",
                           Lang_CXX,
                           "input0.cc");
  auto FromD = FirstDeclMatcher<FunctionDecl>().match(FromTU, Pattern);

  auto *ImportedD = cast<FunctionDecl>(Import(FromD, Lang_CXX));
  Decl *ToTU = ToAST->getASTContext().getTranslationUnitDecl();
  ASSERT_EQ(DeclCounter<FunctionDecl>().match(ToTU, Pattern), 2u);
  EXPECT_TRUE(ImportedD->doesThisDeclarationHaveABody());
  auto ToFD = LastDeclMatcher<FunctionDecl>().match(ToTU, Pattern);
  EXPECT_TRUE(!ToFD->doesThisDeclarationHaveABody());
  EXPECT_EQ(ToFD->getPreviousDecl(), ImportedD);
}

TEST_P(ImportFriendFunctions,
       ImportFriendFunctionRedeclChainDef_OutOfClassDef) {
  auto Pattern = functionDecl(hasName("f"));

  Decl *FromTU = getTuDecl("struct X { friend void f(); };"
                           "void f(){}",
                           Lang_CXX, "input0.cc");
  auto FromD = FirstDeclMatcher<FunctionDecl>().match(FromTU, Pattern);

  auto *ImportedD = cast<FunctionDecl>(Import(FromD, Lang_CXX));
  Decl *ToTU = ToAST->getASTContext().getTranslationUnitDecl();
  ASSERT_EQ(DeclCounter<FunctionDecl>().match(ToTU, Pattern), 2u);
  EXPECT_TRUE(!ImportedD->doesThisDeclarationHaveABody());
  auto ToFD = LastDeclMatcher<FunctionDecl>().match(ToTU, Pattern);
  EXPECT_TRUE(ToFD->doesThisDeclarationHaveABody());
  EXPECT_EQ(ToFD->getPreviousDecl(), ImportedD);
}

TEST_P(ImportFriendFunctions, ImportFriendFunctionRedeclChainDefWithClass) {
  auto Pattern = functionDecl(hasName("f"));

  Decl *FromTU = getTuDecl(
      R"(
        class X;
        void f(X *x){}
        class X{
        friend void f(X *x);
        };
      )",
      Lang_CXX, "input0.cc");
  auto FromD = FirstDeclMatcher<FunctionDecl>().match(FromTU, Pattern);

  auto *ImportedD = cast<FunctionDecl>(Import(FromD, Lang_CXX));
  Decl *ToTU = ToAST->getASTContext().getTranslationUnitDecl();
  ASSERT_EQ(DeclCounter<FunctionDecl>().match(ToTU, Pattern), 2u);
  EXPECT_TRUE(ImportedD->doesThisDeclarationHaveABody());
  auto *InClassFD = cast<FunctionDecl>(FirstDeclMatcher<FriendDecl>()
                                              .match(ToTU, friendDecl())
                                              ->getFriendDecl());
  EXPECT_TRUE(!InClassFD->doesThisDeclarationHaveABody());
  EXPECT_EQ(InClassFD->getPreviousDecl(), ImportedD);
  // The parameters must refer the same type
  EXPECT_EQ((*InClassFD->param_begin())->getOriginalType(),
            (*ImportedD->param_begin())->getOriginalType());
}

TEST_P(ImportFriendFunctions,
       ImportFriendFunctionRedeclChainDefWithClass_ImportTheProto) {
  auto Pattern = functionDecl(hasName("f"));

  Decl *FromTU = getTuDecl(
      R"(
        class X;
        void f(X *x){}
        class X{
        friend void f(X *x);
        };
      )",
      Lang_CXX, "input0.cc");
  auto FromD = LastDeclMatcher<FunctionDecl>().match(FromTU, Pattern);

  auto *ImportedD = cast<FunctionDecl>(Import(FromD, Lang_CXX));
  Decl *ToTU = ToAST->getASTContext().getTranslationUnitDecl();
  ASSERT_EQ(DeclCounter<FunctionDecl>().match(ToTU, Pattern), 2u);
  EXPECT_TRUE(!ImportedD->doesThisDeclarationHaveABody());
  auto *OutOfClassFD = FirstDeclMatcher<FunctionDecl>().match(
      ToTU, functionDecl(unless(hasParent(friendDecl()))));

  EXPECT_TRUE(OutOfClassFD->doesThisDeclarationHaveABody());
  EXPECT_EQ(ImportedD->getPreviousDecl(), OutOfClassFD);
  // The parameters must refer the same type
  EXPECT_EQ((*OutOfClassFD->param_begin())->getOriginalType(),
            (*ImportedD->param_begin())->getOriginalType());
}

TEST_P(ImportFriendFunctions, ImportFriendFunctionFromMultipleTU) {
  auto Pattern = functionDecl(hasName("f"));

  FunctionDecl *ImportedD;
  {
    Decl *FromTU =
        getTuDecl("struct X { friend void f(){} };", Lang_CXX, "input0.cc");
    auto FromD = FirstDeclMatcher<FunctionDecl>().match(FromTU, Pattern);
    ImportedD = cast<FunctionDecl>(Import(FromD, Lang_CXX));
  }
  FunctionDecl *ImportedD1;
  {
    Decl *FromTU = getTuDecl("void f();", Lang_CXX, "input1.cc");
    auto FromD = FirstDeclMatcher<FunctionDecl>().match(FromTU, Pattern);
    ImportedD1 = cast<FunctionDecl>(Import(FromD, Lang_CXX));
  }

  Decl *ToTU = ToAST->getASTContext().getTranslationUnitDecl();
  ASSERT_EQ(DeclCounter<FunctionDecl>().match(ToTU, Pattern), 2u);
  EXPECT_TRUE(ImportedD->doesThisDeclarationHaveABody());
  EXPECT_TRUE(!ImportedD1->doesThisDeclarationHaveABody());
  EXPECT_EQ(ImportedD1->getPreviousDecl(), ImportedD);
}

TEST_P(ImportFriendFunctions, Lookup) {
  auto Pattern = functionDecl(hasName("f"));

  Decl *FromTU =
      getTuDecl("struct X { friend void f(); };", Lang_CXX, "input0.cc");
  auto FromD = FirstDeclMatcher<FunctionDecl>().match(FromTU, Pattern);
  ASSERT_TRUE(FromD->isInIdentifierNamespace(Decl::IDNS_OrdinaryFriend));
  ASSERT_TRUE(!FromD->isInIdentifierNamespace(Decl::IDNS_Ordinary));
  auto FromName = FromD->getDeclName();
  {
    CXXRecordDecl *Class =
        FirstDeclMatcher<CXXRecordDecl>().match(FromTU, cxxRecordDecl());
    auto lookup_res = Class->noload_lookup(FromName);
    ASSERT_EQ(lookup_res.size(), 0u);
    lookup_res = cast<TranslationUnitDecl>(FromTU)->noload_lookup(FromName);
    ASSERT_EQ(lookup_res.size(), 1u);
  }

  auto ToD = cast<FunctionDecl>(Import(FromD, Lang_CXX));
  auto ToName = ToD->getDeclName();

  {
    Decl *ToTU = ToAST->getASTContext().getTranslationUnitDecl();
    CXXRecordDecl *Class =
        FirstDeclMatcher<CXXRecordDecl>().match(ToTU, cxxRecordDecl());
    auto lookup_res = Class->noload_lookup(ToName);
    EXPECT_EQ(lookup_res.size(), 0u);
    lookup_res = cast<TranslationUnitDecl>(ToTU)->noload_lookup(ToName);
    EXPECT_EQ(lookup_res.size(), 1u);
  }

  Decl *ToTU = ToAST->getASTContext().getTranslationUnitDecl();
  ASSERT_EQ(DeclCounter<FunctionDecl>().match(ToTU, Pattern), 1u);
  auto To0 = FirstDeclMatcher<FunctionDecl>().match(ToTU, Pattern);
  EXPECT_TRUE(To0->isInIdentifierNamespace(Decl::IDNS_OrdinaryFriend));
  EXPECT_TRUE(!To0->isInIdentifierNamespace(Decl::IDNS_Ordinary));
}

TEST_P(ImportFriendFunctions, DISABLED_LookupWithProto) {
  auto Pattern = functionDecl(hasName("f"));

  Decl *FromTU =
      getTuDecl("struct X { friend void f(); };"
                // This proto decl makes f available to normal
                // lookup, otherwise it is hidden.
                // Normal C++ lookup (implemented in
                // `clang::Sema::CppLookupName()` and in `LookupDirect()`)
                // returns the found `NamedDecl` only if the set IDNS is matched
                "void f();",
                Lang_CXX, "input0.cc");
  auto From0 = FirstDeclMatcher<FunctionDecl>().match(FromTU, Pattern);
  auto From1 = LastDeclMatcher<FunctionDecl>().match(FromTU, Pattern);
  ASSERT_TRUE(From0->isInIdentifierNamespace(Decl::IDNS_OrdinaryFriend));
  ASSERT_TRUE(!From0->isInIdentifierNamespace(Decl::IDNS_Ordinary));
  ASSERT_TRUE(!From1->isInIdentifierNamespace(Decl::IDNS_OrdinaryFriend));
  ASSERT_TRUE(From1->isInIdentifierNamespace(Decl::IDNS_Ordinary));
  auto FromName = From0->getDeclName();
  {
    CXXRecordDecl *Class =
        FirstDeclMatcher<CXXRecordDecl>().match(FromTU, cxxRecordDecl());
    auto lookup_res = Class->noload_lookup(FromName);
    ASSERT_EQ(lookup_res.size(), 0u);
    lookup_res = cast<TranslationUnitDecl>(FromTU)->noload_lookup(FromName);
    ASSERT_EQ(lookup_res.size(), 1u);
  }

  auto To0 = cast<FunctionDecl>(Import(From0, Lang_CXX));
  auto ToName = To0->getDeclName();

  {
    auto ToTU = ToAST->getASTContext().getTranslationUnitDecl();
    CXXRecordDecl *Class =
        FirstDeclMatcher<CXXRecordDecl>().match(ToTU, cxxRecordDecl());
    auto lookup_res = Class->noload_lookup(ToName);
    EXPECT_EQ(lookup_res.size(), 0u);
    lookup_res = ToTU->noload_lookup(ToName);
    EXPECT_EQ(lookup_res.size(), 1u);
  }

  auto ToTU = ToAST->getASTContext().getTranslationUnitDecl();
  ASSERT_EQ(DeclCounter<FunctionDecl>().match(ToTU, Pattern), 2u);
  To0 = FirstDeclMatcher<FunctionDecl>().match(ToTU, Pattern);
  auto To1 = LastDeclMatcher<FunctionDecl>().match(ToTU, Pattern);
  EXPECT_TRUE(To0->isInIdentifierNamespace(Decl::IDNS_OrdinaryFriend));
  EXPECT_TRUE(!To0->isInIdentifierNamespace(Decl::IDNS_Ordinary));
  EXPECT_TRUE(!To1->isInIdentifierNamespace(Decl::IDNS_OrdinaryFriend));
  EXPECT_TRUE(To1->isInIdentifierNamespace(Decl::IDNS_Ordinary));
}

TEST_P(ImportFriendFunctions, LookupWithProtoFirst) {
  auto Pattern = functionDecl(hasName("f"));

  Decl *FromTU =
      getTuDecl("void f();"
                "struct X { friend void f(); };",
                Lang_CXX, "input0.cc");
  auto From0 = FirstDeclMatcher<FunctionDecl>().match(FromTU, Pattern);
  auto From1 = LastDeclMatcher<FunctionDecl>().match(FromTU, Pattern);
  ASSERT_TRUE(!From0->isInIdentifierNamespace(Decl::IDNS_OrdinaryFriend));
  ASSERT_TRUE(From0->isInIdentifierNamespace(Decl::IDNS_Ordinary));
  ASSERT_TRUE(From1->isInIdentifierNamespace(Decl::IDNS_OrdinaryFriend));
  ASSERT_TRUE(From1->isInIdentifierNamespace(Decl::IDNS_Ordinary));
  auto FromName = From0->getDeclName();
  {
    CXXRecordDecl *Class =
        FirstDeclMatcher<CXXRecordDecl>().match(FromTU, cxxRecordDecl());
    auto lookup_res = Class->noload_lookup(FromName);
    ASSERT_EQ(lookup_res.size(), 0u);
    lookup_res = cast<TranslationUnitDecl>(FromTU)->noload_lookup(FromName);
    ASSERT_EQ(lookup_res.size(), 1u);
  }

  auto To0 = cast<FunctionDecl>(Import(From0, Lang_CXX));
  auto ToName = To0->getDeclName();
  Decl *ToTU = ToAST->getASTContext().getTranslationUnitDecl();

  {
    CXXRecordDecl *Class =
        FirstDeclMatcher<CXXRecordDecl>().match(ToTU, cxxRecordDecl());
    auto lookup_res = Class->noload_lookup(ToName);
    EXPECT_EQ(lookup_res.size(), 0u);
    lookup_res = cast<TranslationUnitDecl>(ToTU)->noload_lookup(ToName);
    EXPECT_EQ(lookup_res.size(), 1u);
  }

  ASSERT_EQ(DeclCounter<FunctionDecl>().match(ToTU, Pattern), 2u);
  To0 = FirstDeclMatcher<FunctionDecl>().match(ToTU, Pattern);
  auto To1 = LastDeclMatcher<FunctionDecl>().match(ToTU, Pattern);
  EXPECT_TRUE(!To0->isInIdentifierNamespace(Decl::IDNS_OrdinaryFriend));
  EXPECT_TRUE(To0->isInIdentifierNamespace(Decl::IDNS_Ordinary));
  EXPECT_TRUE(To1->isInIdentifierNamespace(Decl::IDNS_OrdinaryFriend));
  EXPECT_TRUE(To1->isInIdentifierNamespace(Decl::IDNS_Ordinary));
}

TEST_P(ImportFriendFunctions, ImportFriendChangesLookup) {
  auto Pattern = functionDecl(hasName("f"));

  Decl *FromTU0 = getTuDecl("void f();", Lang_CXX, "input0.cc");
  FunctionDecl *FromD0 =
      FirstDeclMatcher<FunctionDecl>().match(FromTU0, Pattern);
  Decl *FromTU1 =
      getTuDecl("class X { friend void f(); };", Lang_CXX, "input1.cc");
  FunctionDecl *FromD1 =
      FirstDeclMatcher<FunctionDecl>().match(FromTU1, Pattern);
  auto FromName0 = FromD0->getDeclName();
  auto FromName1 = FromD1->getDeclName();

  ASSERT_TRUE(FromD0->isInIdentifierNamespace(Decl::IDNS_Ordinary));
  ASSERT_TRUE(!FromD0->isInIdentifierNamespace(Decl::IDNS_OrdinaryFriend));
  ASSERT_TRUE(!FromD1->isInIdentifierNamespace(Decl::IDNS_Ordinary));
  ASSERT_TRUE(FromD1->isInIdentifierNamespace(Decl::IDNS_OrdinaryFriend));
  auto lookup_res = cast<TranslationUnitDecl>(FromTU0)->noload_lookup(FromName0);
  ASSERT_EQ(lookup_res.size(), 1u);
  lookup_res = cast<TranslationUnitDecl>(FromTU1)->noload_lookup(FromName1);
  ASSERT_EQ(lookup_res.size(), 1u);

  FunctionDecl *ToD0 = cast<FunctionDecl>(Import(FromD0, Lang_CXX));
  auto ToTU = ToAST->getASTContext().getTranslationUnitDecl();
  auto ToName = ToD0->getDeclName();
  EXPECT_TRUE(ToD0->isInIdentifierNamespace(Decl::IDNS_Ordinary));
  EXPECT_TRUE(!ToD0->isInIdentifierNamespace(Decl::IDNS_OrdinaryFriend));
  lookup_res = cast<TranslationUnitDecl>(ToTU)->noload_lookup(ToName);
  EXPECT_EQ(lookup_res.size(), 1u);
  EXPECT_EQ(DeclCounter<FunctionDecl>().match(ToTU, Pattern), 1u);
  
  FunctionDecl *ToD1 = cast<FunctionDecl>(Import(FromD1, Lang_CXX));
  lookup_res = cast<TranslationUnitDecl>(ToTU)->noload_lookup(ToName);
  EXPECT_EQ(lookup_res.size(), 1u);
  EXPECT_EQ(DeclCounter<FunctionDecl>().match(ToTU, Pattern), 2u);

  EXPECT_TRUE(ToD0->isInIdentifierNamespace(Decl::IDNS_Ordinary));
  EXPECT_TRUE(!ToD0->isInIdentifierNamespace(Decl::IDNS_OrdinaryFriend));
  
  EXPECT_TRUE(ToD1->isInIdentifierNamespace(Decl::IDNS_Ordinary));
  EXPECT_TRUE(ToD1->isInIdentifierNamespace(Decl::IDNS_OrdinaryFriend));
}

TEST_P(ASTImporterTestBase, OmitVAListTag) {
  Decl *From, *To;
  std::tie(From, To) =
      getImportedDecl("void declToImport(int n, ...) {"
                      "  __builtin_va_list __args;"
                      "  __builtin_va_start(__args, n);"
                      "}",
                      Lang_C, "", Lang_C);
  auto Pattern = translationUnitDecl(has(recordDecl(hasName("__va_list_tag"))));
  EXPECT_FALSE(
      MatchVerifier<Decl>{}.match(To->getTranslationUnitDecl(), Pattern));
}

TEST_P(ASTImporterTestBase, ProperPrevDeclForClassTemplateDecls) {
  auto Pattern = classTemplateSpecializationDecl(hasName("X"));

  ClassTemplateSpecializationDecl *Imported1;
  {
    Decl *FromTU = getTuDecl("template<class T> class X;"
                             "struct Y { friend class X<int>; };",
                             Lang_CXX, "input0.cc");
    auto *FromD = FirstDeclMatcher<ClassTemplateSpecializationDecl>().match(
        FromTU, Pattern);

    Imported1 = cast<ClassTemplateSpecializationDecl>(Import(FromD, Lang_CXX));
  }
  ClassTemplateSpecializationDecl *Imported2;
  {
    Decl *FromTU = getTuDecl("template<class T> class X;"
                             "template<> class X<int>{};"
                             "struct Z { friend class X<int>; };",
                             Lang_CXX, "input1.cc");
    auto *FromD = FirstDeclMatcher<ClassTemplateSpecializationDecl>().match(
        FromTU, Pattern);

    Imported2 = cast<ClassTemplateSpecializationDecl>(Import(FromD, Lang_CXX));
  }

  Decl *ToTU = ToAST->getASTContext().getTranslationUnitDecl();
  // FIXME: Check if this should actually be 2.
  EXPECT_EQ(DeclCounter<ClassTemplateSpecializationDecl>().match(ToTU, Pattern),
            3u);
  ASSERT_TRUE(Imported2->getPreviousDecl());
  EXPECT_EQ(Imported2->getPreviousDecl(), Imported1);
}

TEST_P(ASTImporterTestBase, TypeForDeclShouldBeSet) {
  auto Pattern = cxxRecordDecl(hasName("X"));

  CXXRecordDecl *Imported1;
  {
    Decl *FromTU = getTuDecl("class X;", Lang_CXX, "input0.cc");
    auto *FromD = FirstDeclMatcher<CXXRecordDecl>().match(FromTU, Pattern);

    Imported1 = cast<CXXRecordDecl>(Import(FromD, Lang_CXX));
  }
  CXXRecordDecl *Imported2;
  {
    Decl *FromTU = getTuDecl("class X {};", Lang_CXX, "input1.cc");
    auto *FromD = FirstDeclMatcher<CXXRecordDecl>().match(FromTU, Pattern);

    Imported2 = cast<CXXRecordDecl>(Import(FromD, Lang_CXX));
  }

  EXPECT_TRUE(Imported2->getPreviousDecl());
  EXPECT_EQ(Imported1->getTypeForDecl(), Imported2->getTypeForDecl());
}

TEST_P(ASTImporterTestBase, DeclsFromFriendsShouldBeInRedeclChains2) {
  Decl *From, *To;
  std::tie(From, To) =
      getImportedDecl("class declToImport {};", Lang_CXX,
                      "class Y { friend class declToImport; };", Lang_CXX);
  auto *Imported = cast<CXXRecordDecl>(To);

  EXPECT_TRUE(Imported->getPreviousDecl());
}

struct CanonicalRedeclChain : ASTImporterTestBase {};

TEST_P(CanonicalRedeclChain, ShouldBeConsequentWithMatchers) {
  Decl *FromTU = getTuDecl("void f();", Lang_CXX);
  auto Pattern = functionDecl(hasName("f"));
  auto D0 = FirstDeclMatcher<FunctionDecl>().match(FromTU, Pattern);

  auto Redecls = getCanonicalForwardRedeclChain(D0);
  ASSERT_EQ(Redecls.size(), 1u);
  EXPECT_EQ(D0, Redecls[0]);
}

TEST_P(CanonicalRedeclChain, ShouldBeConsequentWithMatchers2) {
  Decl *FromTU = getTuDecl("void f(); void f(); void f();", Lang_CXX);
  auto Pattern = functionDecl(hasName("f"));
  auto D0 = FirstDeclMatcher<FunctionDecl>().match(FromTU, Pattern);
  auto D2 = LastDeclMatcher<FunctionDecl>().match(FromTU, Pattern);
  FunctionDecl *D1 = D2->getPreviousDecl();

  auto Redecls = getCanonicalForwardRedeclChain(D0);
  ASSERT_EQ(Redecls.size(), 3u);
  EXPECT_EQ(D0, Redecls[0]);
  EXPECT_EQ(D1, Redecls[1]);
  EXPECT_EQ(D2, Redecls[2]);
}

TEST_P(CanonicalRedeclChain, ShouldBeSameForAllDeclInTheChain) {
  Decl *FromTU = getTuDecl("void f(); void f(); void f();", Lang_CXX);
  auto Pattern = functionDecl(hasName("f"));
  auto D0 = FirstDeclMatcher<FunctionDecl>().match(FromTU, Pattern);
  auto D2 = LastDeclMatcher<FunctionDecl>().match(FromTU, Pattern);
  FunctionDecl *D1 = D2->getPreviousDecl();

  auto RedeclsD0 = getCanonicalForwardRedeclChain(D0);
  auto RedeclsD1 = getCanonicalForwardRedeclChain(D1);
  auto RedeclsD2 = getCanonicalForwardRedeclChain(D2);

  EXPECT_THAT(RedeclsD0, ::testing::ContainerEq(RedeclsD1));
  EXPECT_THAT(RedeclsD1, ::testing::ContainerEq(RedeclsD2));
}

TEST_P(ASTImporterTestBase, ImportDoesUpdateUsedFlag) {
  auto Pattern = varDecl(hasName("x"));
  VarDecl *Imported1;
  {
    Decl *FromTU = getTuDecl("extern int x;", Lang_CXX, "input0.cc");
    auto *FromD = FirstDeclMatcher<VarDecl>().match(FromTU, Pattern);
    Imported1 = cast<VarDecl>(Import(FromD, Lang_CXX));
  }
  VarDecl *Imported2;
  {
    Decl *FromTU = getTuDecl("int x;", Lang_CXX, "input1.cc");
    auto *FromD = FirstDeclMatcher<VarDecl>().match(FromTU, Pattern);
    Imported2 = cast<VarDecl>(Import(FromD, Lang_CXX));
  }
  EXPECT_EQ(Imported1->getCanonicalDecl(), Imported2->getCanonicalDecl());
  EXPECT_FALSE(Imported2->isUsed(false));
  {
    Decl *FromTU = getTuDecl(
        "extern int x; int f() { return x; }", Lang_CXX, "input2.cc");
    auto *FromD =
        FirstDeclMatcher<FunctionDecl>().match(FromTU, functionDecl());
    Import(FromD, Lang_CXX);
  }
  EXPECT_TRUE(Imported2->isUsed(false));
}

TEST_P(ASTImporterTestBase, ReimportWithUsedFlag) {
  auto Pattern = varDecl(hasName("x"));
  
  Decl *FromTU = getTuDecl("int x;", Lang_CXX, "input0.cc");
  auto *FromD = FirstDeclMatcher<VarDecl>().match(FromTU, Pattern);
  
  auto Imported1 = cast<VarDecl>(Import(FromD, Lang_CXX));
  
  ASSERT_FALSE(Imported1->isUsed(false));

  FromD->setIsUsed();
  auto Imported2 = cast<VarDecl>(Import(FromD, Lang_CXX));
  
  EXPECT_EQ(Imported1, Imported2);
  EXPECT_TRUE(Imported2->isUsed(false));
}

// Note, this test case is automatically reduced from Xerces code.
TEST_P(ASTImporterTestBase, UsingShadowDeclShouldImportTheDeclOnlyOnce) {
  auto Pattern = cxxRecordDecl(hasName("B"));

  {
    Decl *FromTU =
        getTuDecl(
            R"(
namespace xercesc_3_2 {
class MemoryManager;
class A {
public:
  static MemoryManager *fgMemoryManager;
};
class XMLString {
public:
  static int *transcode(const char *const, MemoryManager *const);
};
class B {
  B(char *p1) : fMsg(XMLString::transcode(p1, A::fgMemoryManager)) {}
  int *fMsg;
};
}
            )"
            , Lang_CXX, "input0.cc");
    CXXRecordDecl *FromD =
        FirstDeclMatcher<CXXRecordDecl>().match(FromTU, Pattern);

    Import(FromD, Lang_CXX);
  }

  {
    Decl *FromTU = getTuDecl(
            R"(
int strtol(char **);
using ::strtol;
namespace xercesc_3_2 {
class MemoryManager;
class XMLString {
  static int *transcode(const char *, MemoryManager *);
};
int *XMLString::transcode(const char *const, MemoryManager *const) { return 0; }
char *a;
long b = strtol(&a);
}
            )"
        , Lang_CXX, "input1.cc");
    FunctionDecl *FromD =
        FirstDeclMatcher<FunctionDecl>().match(FromTU, functionDecl(hasName("transcode")));
    Import(FromD, Lang_CXX);
  }

  Decl *ToTU = ToAST->getASTContext().getTranslationUnitDecl();
  EXPECT_EQ(DeclCounter<UsingShadowDecl>().match(ToTU, usingShadowDecl()), 1u);
}

TEST_P(ASTImporterTestBase, ImportDefinitionOfClassTemplateAfterFwdDecl) {
  {
    Decl *FromTU = getTuDecl(
        R"(
            template <typename T>
            struct B;
            )",
        Lang_CXX, "input0.cc");
    auto *FromD = FirstDeclMatcher<ClassTemplateDecl>().match(
        FromTU, classTemplateDecl(hasName("B")));

    Import(FromD, Lang_CXX);
  }

  {
    Decl *FromTU = getTuDecl(
        R"(
            template <typename T>
            struct B {
              void f();
            };
            )",
        Lang_CXX, "input1.cc");
    FunctionDecl *FromD = FirstDeclMatcher<FunctionDecl>().match(
        FromTU, functionDecl(hasName("f")));
    Import(FromD, Lang_CXX);
    auto *FromCTD = FirstDeclMatcher<ClassTemplateDecl>().match(
        FromTU, classTemplateDecl(hasName("B")));
    auto *ToCTD = cast<ClassTemplateDecl>(Import(FromCTD, Lang_CXX));
    EXPECT_TRUE(ToCTD->isThisDeclarationADefinition());
  }
}

<<<<<<< HEAD
TEST_P(ASTImporterTestBase, ImportOfDeclAfterFwdDecl) {
  Decl *ToD1;
  {
    Decl *FromTU = getTuDecl(
        R"(
            struct A;
            )",
        Lang_CXX, "input0.cc");
    auto *FromD = FirstDeclMatcher<CXXRecordDecl>().match(
        FromTU, cxxRecordDecl(hasName("A")));

    ToD1 = Import(FromD, Lang_CXX);
  }

  Decl *ToD2;
  {
    Decl *FromTU = getTuDecl(
        R"(
            struct A { int x; };
            )",
        Lang_CXX, "input1.cc");
    auto *FromD = FirstDeclMatcher<CXXRecordDecl>().match(
        FromTU, cxxRecordDecl(hasName("A")));

    ToD2 = Import(FromD, Lang_CXX);
  }
  
  EXPECT_NE(ToD1, ToD2);
  EXPECT_EQ(ToD1, ToD2->getPreviousDecl());
}

TEST_P(ASTImporterTestBase, ImportOfEquivalentRecord) {
  Decl *ToR1;
  {
    Decl *FromTU = getTuDecl(
        "struct A { };", Lang_CXX, "input0.cc");
    auto *FromR = FirstDeclMatcher<CXXRecordDecl>().match(
        FromTU, cxxRecordDecl(hasName("A")));

    ToR1 = Import(FromR, Lang_CXX);
  }

  Decl *ToR2;
  {
    Decl *FromTU = getTuDecl(
        "struct A { };", Lang_CXX, "input1.cc");
    auto *FromR = FirstDeclMatcher<CXXRecordDecl>().match(
        FromTU, cxxRecordDecl(hasName("A")));

    ToR2 = Import(FromR, Lang_CXX);
  }
  
  EXPECT_EQ(ToR1, ToR2);
}

TEST_P(ASTImporterTestBase, ImportOfNonEquivalentRecord) {
  Decl *ToR1;
  {
    Decl *FromTU = getTuDecl(
        "struct A { int x; };", Lang_CXX, "input0.cc");
    auto *FromR = FirstDeclMatcher<CXXRecordDecl>().match(
        FromTU, cxxRecordDecl(hasName("A")));
    ToR1 = Import(FromR, Lang_CXX);
  }
  Decl *ToR2;
  {
    Decl *FromTU = getTuDecl(
        "struct A { unsigned x; };", Lang_CXX, "input1.cc");
    auto *FromR = FirstDeclMatcher<CXXRecordDecl>().match(
        FromTU, cxxRecordDecl(hasName("A")));
    ToR2 = Import(FromR, Lang_CXX);
  }
  EXPECT_NE(ToR1, ToR2);
}

TEST_P(ASTImporterTestBase, ImportOfEquivalentField) {
  Decl *ToF1;
  {
    Decl *FromTU = getTuDecl(
        "struct A { int x; };", Lang_CXX, "input0.cc");
    auto *FromF = FirstDeclMatcher<FieldDecl>().match(
        FromTU, fieldDecl(hasName("x")));
    ToF1 = Import(FromF, Lang_CXX);
  }
  Decl *ToF2;
  {
    Decl *FromTU = getTuDecl(
        "struct A { int x; };", Lang_CXX, "input1.cc");
    auto *FromF = FirstDeclMatcher<FieldDecl>().match(
        FromTU, fieldDecl(hasName("x")));
    ToF2 = Import(FromF, Lang_CXX);
  }
  EXPECT_EQ(ToF1, ToF2);
}

TEST_P(ASTImporterTestBase, ImportOfNonEquivalentField) {
  Decl *ToF1;
  {
    Decl *FromTU = getTuDecl(
        "struct A { int x; };", Lang_CXX, "input0.cc");
    auto *FromF = FirstDeclMatcher<FieldDecl>().match(
        FromTU, fieldDecl(hasName("x")));
    ToF1 = Import(FromF, Lang_CXX);
  }
  Decl *ToF2;
  {
    Decl *FromTU = getTuDecl(
        "struct A { unsigned x; };", Lang_CXX, "input1.cc");
    auto *FromF = FirstDeclMatcher<FieldDecl>().match(
        FromTU, fieldDecl(hasName("x")));
    ToF2 = Import(FromF, Lang_CXX);
  }
  EXPECT_NE(ToF1, ToF2);
}

TEST_P(ASTImporterTestBase, ImportOfEquivalentMethod) {
  Decl *ToM1;
  {
    Decl *FromTU = getTuDecl(
        "struct A { void x(); }; void A::x() { }", Lang_CXX, "input0.cc");
    auto *FromM = FirstDeclMatcher<FunctionDecl>().match(
        FromTU, functionDecl(hasName("x"), isDefinition()));
    ToM1 = Import(FromM, Lang_CXX);
  }
  Decl *ToM2;
  {
    Decl *FromTU = getTuDecl(
        "struct A { void x(); }; void A::x() { }", Lang_CXX, "input1.cc");
    auto *FromM = FirstDeclMatcher<FunctionDecl>().match(
        FromTU, functionDecl(hasName("x"), isDefinition()));
    ToM2 = Import(FromM, Lang_CXX);
  }
  EXPECT_EQ(ToM1, ToM2);
}

TEST_P(ASTImporterTestBase, ImportOfNonEquivalentMethod) {
  Decl *ToM1;
  {
    Decl *FromTU = getTuDecl(
        "struct A { void x(); }; void A::x() { }",
        Lang_CXX, "input0.cc");
    auto *FromM = FirstDeclMatcher<FunctionDecl>().match(
        FromTU, functionDecl(hasName("x"), isDefinition()));
    ToM1 = Import(FromM, Lang_CXX);
  }
  Decl *ToM2;
  {
    Decl *FromTU = getTuDecl(
        "struct A { void x() const; }; void A::x() const { }",
        Lang_CXX, "input1.cc");
    auto *FromM = FirstDeclMatcher<FunctionDecl>().match(
        FromTU, functionDecl(hasName("x"), isDefinition()));
    ToM2 = Import(FromM, Lang_CXX);
  }
  EXPECT_NE(ToM1, ToM2);
=======
TEST_P(ASTImporterTestBase,
       ImportDefinitionOfClassTemplateIfThereIsAnExistingFwdDeclAndDefinition) {
  Decl *ToTU = getToTuDecl(
      R"(
      template <typename T>
      struct B {
        void f();
      };

      template <typename T>
      struct B;
      )",
      Lang_CXX);
  ASSERT_EQ(1u, DeclCounterWithPredicate<ClassTemplateDecl>(
                    [](const ClassTemplateDecl *T) {
                      return T->isThisDeclarationADefinition();
                    })
                    .match(ToTU, classTemplateDecl()));

  Decl *FromTU = getTuDecl(
      R"(
      template <typename T>
      struct B {
        void f();
      };
      )",
      Lang_CXX, "input1.cc");
  ClassTemplateDecl *FromD = FirstDeclMatcher<ClassTemplateDecl>().match(
      FromTU, classTemplateDecl(hasName("B")));

  Import(FromD, Lang_CXX);

  // We should have only one definition.
  EXPECT_EQ(1u, DeclCounterWithPredicate<ClassTemplateDecl>(
                    [](const ClassTemplateDecl *T) {
                      return T->isThisDeclarationADefinition();
                    })
                    .match(ToTU, classTemplateDecl()));
}

TEST_P(ASTImporterTestBase,
       ImportDefinitionOfClassIfThereIsAnExistingFwdDeclAndDefinition) {
  Decl *ToTU = getToTuDecl(
      R"(
      struct B {
        void f();
      };

      struct B;
      )",
      Lang_CXX);
  ASSERT_EQ(2u, DeclCounter<CXXRecordDecl>().match(
                    ToTU, cxxRecordDecl(hasParent(translationUnitDecl()))));

  Decl *FromTU = getTuDecl(
      R"(
      struct B {
        void f();
      };
      )",
      Lang_CXX, "input1.cc");
  auto *FromD = FirstDeclMatcher<CXXRecordDecl>().match(
      FromTU, cxxRecordDecl(hasName("B")));

  Import(FromD, Lang_CXX);

  EXPECT_EQ(2u, DeclCounter<CXXRecordDecl>().match(
                    ToTU, cxxRecordDecl(hasParent(translationUnitDecl()))));
}

TEST_P(
    ASTImporterTestBase,
    ImportDefinitionOfClassTemplateSpecializationIfThereIsAnExistingFwdDeclAndDefinition) {
  Decl *ToTU = getToTuDecl(
      R"(
      template <typename T>
      struct B;

      template <>
      struct B<int> {};

      template <>
      struct B<int>;
      )",
      Lang_CXX);
  // We should have only one definition.
  ASSERT_EQ(1u, DeclCounterWithPredicate<ClassTemplateSpecializationDecl>(
                    [](const ClassTemplateSpecializationDecl *T) {
                      return T->isThisDeclarationADefinition();
                    })
                    .match(ToTU, classTemplateSpecializationDecl()));

  Decl *FromTU = getTuDecl(
      R"(
      template <typename T>
      struct B;

      template <>
      struct B<int> {};
      )",
      Lang_CXX, "input1.cc");
  auto *FromD = FirstDeclMatcher<ClassTemplateSpecializationDecl>().match(
      FromTU, classTemplateSpecializationDecl(hasName("B")));

  Import(FromD, Lang_CXX);

  // We should have only one definition.
  EXPECT_EQ(1u, DeclCounterWithPredicate<ClassTemplateSpecializationDecl>(
                    [](const ClassTemplateSpecializationDecl *T) {
                      return T->isThisDeclarationADefinition();
                    })
                    .match(ToTU, classTemplateSpecializationDecl()));
>>>>>>> e952c2b7
}

INSTANTIATE_TEST_CASE_P(
    ParameterizedTests, ASTImporterTestBase,
    ::testing::Values(ArgVector(), ArgVector{"-fdelayed-template-parsing"}),);

INSTANTIATE_TEST_CASE_P(
    ParameterizedTests, ImportFunctions,
    ::testing::Values(ArgVector(), ArgVector{"-fdelayed-template-parsing"}),);

INSTANTIATE_TEST_CASE_P(
    ParameterizedTests, ImportFriendFunctions,
    ::testing::Values(ArgVector(), ArgVector{"-fdelayed-template-parsing"}),);

INSTANTIATE_TEST_CASE_P(
    ParameterizedTests, CanonicalRedeclChain,
    ::testing::Values(ArgVector()),);

} // end namespace ast_matchers
} // end namespace clang<|MERGE_RESOLUTION|>--- conflicted
+++ resolved
@@ -2682,7 +2682,6 @@
   }
 }
 
-<<<<<<< HEAD
 TEST_P(ASTImporterTestBase, ImportOfDeclAfterFwdDecl) {
   Decl *ToD1;
   {
@@ -2714,131 +2713,6 @@
   EXPECT_EQ(ToD1, ToD2->getPreviousDecl());
 }
 
-TEST_P(ASTImporterTestBase, ImportOfEquivalentRecord) {
-  Decl *ToR1;
-  {
-    Decl *FromTU = getTuDecl(
-        "struct A { };", Lang_CXX, "input0.cc");
-    auto *FromR = FirstDeclMatcher<CXXRecordDecl>().match(
-        FromTU, cxxRecordDecl(hasName("A")));
-
-    ToR1 = Import(FromR, Lang_CXX);
-  }
-
-  Decl *ToR2;
-  {
-    Decl *FromTU = getTuDecl(
-        "struct A { };", Lang_CXX, "input1.cc");
-    auto *FromR = FirstDeclMatcher<CXXRecordDecl>().match(
-        FromTU, cxxRecordDecl(hasName("A")));
-
-    ToR2 = Import(FromR, Lang_CXX);
-  }
-  
-  EXPECT_EQ(ToR1, ToR2);
-}
-
-TEST_P(ASTImporterTestBase, ImportOfNonEquivalentRecord) {
-  Decl *ToR1;
-  {
-    Decl *FromTU = getTuDecl(
-        "struct A { int x; };", Lang_CXX, "input0.cc");
-    auto *FromR = FirstDeclMatcher<CXXRecordDecl>().match(
-        FromTU, cxxRecordDecl(hasName("A")));
-    ToR1 = Import(FromR, Lang_CXX);
-  }
-  Decl *ToR2;
-  {
-    Decl *FromTU = getTuDecl(
-        "struct A { unsigned x; };", Lang_CXX, "input1.cc");
-    auto *FromR = FirstDeclMatcher<CXXRecordDecl>().match(
-        FromTU, cxxRecordDecl(hasName("A")));
-    ToR2 = Import(FromR, Lang_CXX);
-  }
-  EXPECT_NE(ToR1, ToR2);
-}
-
-TEST_P(ASTImporterTestBase, ImportOfEquivalentField) {
-  Decl *ToF1;
-  {
-    Decl *FromTU = getTuDecl(
-        "struct A { int x; };", Lang_CXX, "input0.cc");
-    auto *FromF = FirstDeclMatcher<FieldDecl>().match(
-        FromTU, fieldDecl(hasName("x")));
-    ToF1 = Import(FromF, Lang_CXX);
-  }
-  Decl *ToF2;
-  {
-    Decl *FromTU = getTuDecl(
-        "struct A { int x; };", Lang_CXX, "input1.cc");
-    auto *FromF = FirstDeclMatcher<FieldDecl>().match(
-        FromTU, fieldDecl(hasName("x")));
-    ToF2 = Import(FromF, Lang_CXX);
-  }
-  EXPECT_EQ(ToF1, ToF2);
-}
-
-TEST_P(ASTImporterTestBase, ImportOfNonEquivalentField) {
-  Decl *ToF1;
-  {
-    Decl *FromTU = getTuDecl(
-        "struct A { int x; };", Lang_CXX, "input0.cc");
-    auto *FromF = FirstDeclMatcher<FieldDecl>().match(
-        FromTU, fieldDecl(hasName("x")));
-    ToF1 = Import(FromF, Lang_CXX);
-  }
-  Decl *ToF2;
-  {
-    Decl *FromTU = getTuDecl(
-        "struct A { unsigned x; };", Lang_CXX, "input1.cc");
-    auto *FromF = FirstDeclMatcher<FieldDecl>().match(
-        FromTU, fieldDecl(hasName("x")));
-    ToF2 = Import(FromF, Lang_CXX);
-  }
-  EXPECT_NE(ToF1, ToF2);
-}
-
-TEST_P(ASTImporterTestBase, ImportOfEquivalentMethod) {
-  Decl *ToM1;
-  {
-    Decl *FromTU = getTuDecl(
-        "struct A { void x(); }; void A::x() { }", Lang_CXX, "input0.cc");
-    auto *FromM = FirstDeclMatcher<FunctionDecl>().match(
-        FromTU, functionDecl(hasName("x"), isDefinition()));
-    ToM1 = Import(FromM, Lang_CXX);
-  }
-  Decl *ToM2;
-  {
-    Decl *FromTU = getTuDecl(
-        "struct A { void x(); }; void A::x() { }", Lang_CXX, "input1.cc");
-    auto *FromM = FirstDeclMatcher<FunctionDecl>().match(
-        FromTU, functionDecl(hasName("x"), isDefinition()));
-    ToM2 = Import(FromM, Lang_CXX);
-  }
-  EXPECT_EQ(ToM1, ToM2);
-}
-
-TEST_P(ASTImporterTestBase, ImportOfNonEquivalentMethod) {
-  Decl *ToM1;
-  {
-    Decl *FromTU = getTuDecl(
-        "struct A { void x(); }; void A::x() { }",
-        Lang_CXX, "input0.cc");
-    auto *FromM = FirstDeclMatcher<FunctionDecl>().match(
-        FromTU, functionDecl(hasName("x"), isDefinition()));
-    ToM1 = Import(FromM, Lang_CXX);
-  }
-  Decl *ToM2;
-  {
-    Decl *FromTU = getTuDecl(
-        "struct A { void x() const; }; void A::x() const { }",
-        Lang_CXX, "input1.cc");
-    auto *FromM = FirstDeclMatcher<FunctionDecl>().match(
-        FromTU, functionDecl(hasName("x"), isDefinition()));
-    ToM2 = Import(FromM, Lang_CXX);
-  }
-  EXPECT_NE(ToM1, ToM2);
-=======
 TEST_P(ASTImporterTestBase,
        ImportDefinitionOfClassTemplateIfThereIsAnExistingFwdDeclAndDefinition) {
   Decl *ToTU = getToTuDecl(
@@ -2951,7 +2825,132 @@
                       return T->isThisDeclarationADefinition();
                     })
                     .match(ToTU, classTemplateSpecializationDecl()));
->>>>>>> e952c2b7
+}
+
+TEST_P(ASTImporterTestBase, ImportOfEquivalentRecord) {
+  Decl *ToR1;
+  {
+    Decl *FromTU = getTuDecl(
+        "struct A { };", Lang_CXX, "input0.cc");
+    auto *FromR = FirstDeclMatcher<CXXRecordDecl>().match(
+        FromTU, cxxRecordDecl(hasName("A")));
+
+    ToR1 = Import(FromR, Lang_CXX);
+  }
+
+  Decl *ToR2;
+  {
+    Decl *FromTU = getTuDecl(
+        "struct A { };", Lang_CXX, "input1.cc");
+    auto *FromR = FirstDeclMatcher<CXXRecordDecl>().match(
+        FromTU, cxxRecordDecl(hasName("A")));
+
+    ToR2 = Import(FromR, Lang_CXX);
+  }
+  
+  EXPECT_EQ(ToR1, ToR2);
+}
+
+TEST_P(ASTImporterTestBase, ImportOfNonEquivalentRecord) {
+  Decl *ToR1;
+  {
+    Decl *FromTU = getTuDecl(
+        "struct A { int x; };", Lang_CXX, "input0.cc");
+    auto *FromR = FirstDeclMatcher<CXXRecordDecl>().match(
+        FromTU, cxxRecordDecl(hasName("A")));
+    ToR1 = Import(FromR, Lang_CXX);
+  }
+  Decl *ToR2;
+  {
+    Decl *FromTU = getTuDecl(
+        "struct A { unsigned x; };", Lang_CXX, "input1.cc");
+    auto *FromR = FirstDeclMatcher<CXXRecordDecl>().match(
+        FromTU, cxxRecordDecl(hasName("A")));
+    ToR2 = Import(FromR, Lang_CXX);
+  }
+  EXPECT_NE(ToR1, ToR2);
+}
+
+TEST_P(ASTImporterTestBase, ImportOfEquivalentField) {
+  Decl *ToF1;
+  {
+    Decl *FromTU = getTuDecl(
+        "struct A { int x; };", Lang_CXX, "input0.cc");
+    auto *FromF = FirstDeclMatcher<FieldDecl>().match(
+        FromTU, fieldDecl(hasName("x")));
+    ToF1 = Import(FromF, Lang_CXX);
+  }
+  Decl *ToF2;
+  {
+    Decl *FromTU = getTuDecl(
+        "struct A { int x; };", Lang_CXX, "input1.cc");
+    auto *FromF = FirstDeclMatcher<FieldDecl>().match(
+        FromTU, fieldDecl(hasName("x")));
+    ToF2 = Import(FromF, Lang_CXX);
+  }
+  EXPECT_EQ(ToF1, ToF2);
+}
+
+TEST_P(ASTImporterTestBase, ImportOfNonEquivalentField) {
+  Decl *ToF1;
+  {
+    Decl *FromTU = getTuDecl(
+        "struct A { int x; };", Lang_CXX, "input0.cc");
+    auto *FromF = FirstDeclMatcher<FieldDecl>().match(
+        FromTU, fieldDecl(hasName("x")));
+    ToF1 = Import(FromF, Lang_CXX);
+  }
+  Decl *ToF2;
+  {
+    Decl *FromTU = getTuDecl(
+        "struct A { unsigned x; };", Lang_CXX, "input1.cc");
+    auto *FromF = FirstDeclMatcher<FieldDecl>().match(
+        FromTU, fieldDecl(hasName("x")));
+    ToF2 = Import(FromF, Lang_CXX);
+  }
+  EXPECT_NE(ToF1, ToF2);
+}
+
+TEST_P(ASTImporterTestBase, ImportOfEquivalentMethod) {
+  Decl *ToM1;
+  {
+    Decl *FromTU = getTuDecl(
+        "struct A { void x(); }; void A::x() { }", Lang_CXX, "input0.cc");
+    auto *FromM = FirstDeclMatcher<FunctionDecl>().match(
+        FromTU, functionDecl(hasName("x"), isDefinition()));
+    ToM1 = Import(FromM, Lang_CXX);
+  }
+  Decl *ToM2;
+  {
+    Decl *FromTU = getTuDecl(
+        "struct A { void x(); }; void A::x() { }", Lang_CXX, "input1.cc");
+    auto *FromM = FirstDeclMatcher<FunctionDecl>().match(
+        FromTU, functionDecl(hasName("x"), isDefinition()));
+    ToM2 = Import(FromM, Lang_CXX);
+  }
+  EXPECT_EQ(ToM1, ToM2);
+}
+
+TEST_P(ASTImporterTestBase, ImportOfNonEquivalentMethod) {
+  Decl *ToM1;
+  {
+    Decl *FromTU = getTuDecl(
+        "struct A { void x(); }; void A::x() { }",
+        Lang_CXX, "input0.cc");
+    auto *FromM = FirstDeclMatcher<FunctionDecl>().match(
+        FromTU, functionDecl(hasName("x"), isDefinition()));
+    ToM1 = Import(FromM, Lang_CXX);
+  }
+  Decl *ToM2;
+  {
+    Decl *FromTU = getTuDecl(
+        "struct A { void x() const; }; void A::x() const { }",
+        Lang_CXX, "input1.cc");
+    auto *FromM = FirstDeclMatcher<FunctionDecl>().match(
+        FromTU, functionDecl(hasName("x"), isDefinition()));
+    ToM2 = Import(FromM, Lang_CXX);
+  }
+  EXPECT_NE(ToM1, ToM2);
 }
 
 INSTANTIATE_TEST_CASE_P(
