--- conflicted
+++ resolved
@@ -3731,8 +3731,9 @@
     ASSERT_FALSE(FromField->getDeclName());
     auto *ToField = cast_or_null<FieldDecl>(Import(FromField, Lang_CXX11));
     EXPECT_TRUE(ToField);
-    unsigned ToIndex = ASTImporter::getFieldIndex(ToField);
-    EXPECT_EQ(ToIndex, FromIndex + 1);
+    Optional<unsigned> ToIndex = ASTImporter::getFieldIndex(ToField);
+    EXPECT_TRUE(ToIndex);
+    EXPECT_EQ(*ToIndex, FromIndex);
     ++FromIndex;
   }
 
@@ -4044,7 +4045,6 @@
   EXPECT_FALSE(NS->containsDecl(Spec));
 }
 
-<<<<<<< HEAD
 class CheckODRAtImport : public ASTImporterTestBase { };
 
 TEST_P(CheckODRAtImport, Class) {
@@ -4214,7 +4214,8 @@
       FromTU, recordDecl(hasName("X")));
   auto *ImportedRecord = Import(FromRecord, Lang_C);
   EXPECT_TRUE(ImportedRecord);
-=======
+}
+
 struct ImportVariables : ASTImporterTestBase {};
 
 TEST_P(ImportVariables, ImportOfOneDeclBringsInTheWholeChain) {
@@ -4301,7 +4302,6 @@
   auto *ImportedD = cast<VarDecl>(Import(FromDWithDef, Lang_CXX11));
   EXPECT_TRUE(ImportedD->getAnyInitializer());
   EXPECT_TRUE(ImportedD->getDefinition());
->>>>>>> b7bf5928
 }
 
 INSTANTIATE_TEST_CASE_P(ParameterizedTests, DeclContextTest,
@@ -4340,11 +4340,10 @@
 INSTANTIATE_TEST_CASE_P(ParameterizedTests, ImportImplicitMethods,
                         DefaultTestValuesForRunOptions, );
 
-<<<<<<< HEAD
 INSTANTIATE_TEST_CASE_P(ParameterizedTests, CheckODRAtImport,
-=======
+                        DefaultTestValuesForRunOptions, );
+
 INSTANTIATE_TEST_CASE_P(ParameterizedTests, ImportVariables,
->>>>>>> b7bf5928
                         DefaultTestValuesForRunOptions, );
 
 } // end namespace ast_matchers
