--- conflicted
+++ resolved
@@ -385,7 +385,6 @@
     /// the node.
     llvm::Optional<ImportError> getImportDeclErrorIfAny(Decl *FromD) const;
 
-<<<<<<< HEAD
     /// Mark (newly) imported declaration with error.
     void setImportDeclError(Decl *From, ImportError Error);
 
@@ -400,17 +399,12 @@
 
     /// Reset import error counts.
     //void resetImportErrorCount();
-=======
-    bool hasEncounteredUnsupportedConstruct() const {
-      return EncounteredUnsupportedConstruct;
-    }
 
     /// Determine the index of a field in its parent record.
     /// F should be a field (or indirect field) declaration.
-    /// \returns The index of the field in its parent context, starting from 1.
-    /// 0 is returned on error (parent context is non-record).
-    static unsigned getFieldIndex(Decl *F);
->>>>>>> b7bf5928
+    /// \returns The index of the field in its parent context (starting from 0).
+    /// On error `None` is returned (parent context is non-record).
+    static llvm::Optional<unsigned> getFieldIndex(Decl *F);
   };
 }
 
