// RUN: mkdir -p %T/xtudir2
// RUN: %clang_cc1 -triple x86_64-pc-linux-gnu -emit-pch -o %T/xtudir2/xtu-other.c.ast %S/Inputs/xtu-other.c
// RUN: cp %S/Inputs/externalFnMap2.txt %T/xtudir2/externalFnMap.txt
// RUN: %clang_cc1 -triple x86_64-pc-linux-gnu -fsyntax-only -analyze -analyzer-checker=core,debug.ExprInspection -analyzer-config xtu-dir=%T/xtudir2 -analyzer-config reanalyze-xtu-visited=true -verify %s

void clang_analyzer_eval(int);

typedef struct {
  int a;
  int b;
} foobar;

static int s1 = 21;

int f(int);
int enumcheck(void);
int static_check(void);

enum A { x,
         y,
         z };

extern foobar fb;

int getkey();

int main() {
<<<<<<< HEAD
  clang_analyzer_eval(f(5) == 1);             // expected-warning{{TRUE}}
  clang_analyzer_eval(x == 0);                // expected-warning{{TRUE}}
  clang_analyzer_eval(enumcheck() == 42);     // expected-warning{{TRUE}}

  return 0;
=======
  clang_analyzer_eval(f(5) == 1); // expected-warning{{TRUE}}

  return getkey();
>>>>>>> 43edf343
}

//TEST
//reporting error
//in a macro
struct S;
int g(struct S *);
void test_macro(void) {
  g(0); // expected-warning@Inputs/xtu-other.c:31 {{Access to field 'a' results in a dereference of a null pointer (loaded from variable 'ctx')}}
}<|MERGE_RESOLUTION|>--- conflicted
+++ resolved
@@ -25,17 +25,10 @@
 int getkey();
 
 int main() {
-<<<<<<< HEAD
   clang_analyzer_eval(f(5) == 1);             // expected-warning{{TRUE}}
   clang_analyzer_eval(x == 0);                // expected-warning{{TRUE}}
   clang_analyzer_eval(enumcheck() == 42);     // expected-warning{{TRUE}}
-
-  return 0;
-=======
-  clang_analyzer_eval(f(5) == 1); // expected-warning{{TRUE}}
-
   return getkey();
->>>>>>> 43edf343
 }
 
 //TEST
